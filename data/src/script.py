from classes.featurelayer import FeatureLayer
from config.psql import conn
from constants.services import VACANT_PROPS_LAYERS_TO_LOAD
from data_utils import *
import sys

# Ensure the directory containing awkde is in the Python path
awkde_path = "/usr/src/app"
if awkde_path not in sys.path:
    sys.path.append(awkde_path)

services = [
    city_owned_properties,
    phs_properties,
    l_and_i,
    rco_geoms,
    tree_canopy,
    nbhoods,
    gun_crimes,
    deliquencies,
    opa_properties,
]


<<<<<<< HEAD
vacant_properties = FeatureLayer(
    name="Vacant Properties", esri_rest_urls=VACANT_PROPS_LAYERS_TO_LOAD
)


"""
Load City Owned Properties
"""
vacant_properties = city_owned_properties(vacant_properties)

"""
Load PHS Data
"""
vacant_properties = phs_properties(vacant_properties)


"""
Load L&I Data
"""
vacant_properties = l_and_i(vacant_properties)
=======
# Load Vacant Property Data
dataset = vacant_properties()
>>>>>>> 36a7e7ef

# Load and join other datasets
for service in services:
    dataset = service(dataset)

# Add Priority Level
dataset = priority_level(dataset)

# Add Access Process
dataset = access_process(dataset)


# Post to Mapbox
dataset.upload_to_mapbox("vacant_properties")

<<<<<<< HEAD

"""
Property Tax Delinquencies
"""
vacant_properties = deliquencies(vacant_properties)

"""
OPA Properties
"""
vacant_properties = opa_properties(vacant_properties)


"""
Post to Mapbox
"""
# vacant_properties.drop_columns()
vacant_properties.upload_to_mapbox("vacant_properties")

# # Clean up

for conn in connections:
    vacant_properties.gdf.to_postgis(
        "vacant_properties_end", conn, if_exists="replace", index=False
    )
    conn.close()
=======
dataset.gdf.to_postgis(
    "vacant_properties_end", conn, if_exists="replace", index=False
)
print("Vacant Properties End Uploaded to Postgres")
conn.commit()
conn.close()
>>>>>>> 36a7e7ef
<|MERGE_RESOLUTION|>--- conflicted
+++ resolved
@@ -22,31 +22,8 @@
 ]
 
 
-<<<<<<< HEAD
-vacant_properties = FeatureLayer(
-    name="Vacant Properties", esri_rest_urls=VACANT_PROPS_LAYERS_TO_LOAD
-)
-
-
-"""
-Load City Owned Properties
-"""
-vacant_properties = city_owned_properties(vacant_properties)
-
-"""
-Load PHS Data
-"""
-vacant_properties = phs_properties(vacant_properties)
-
-
-"""
-Load L&I Data
-"""
-vacant_properties = l_and_i(vacant_properties)
-=======
 # Load Vacant Property Data
 dataset = vacant_properties()
->>>>>>> 36a7e7ef
 
 # Load and join other datasets
 for service in services:
@@ -62,37 +39,9 @@
 # Post to Mapbox
 dataset.upload_to_mapbox("vacant_properties")
 
-<<<<<<< HEAD
-
-"""
-Property Tax Delinquencies
-"""
-vacant_properties = deliquencies(vacant_properties)
-
-"""
-OPA Properties
-"""
-vacant_properties = opa_properties(vacant_properties)
-
-
-"""
-Post to Mapbox
-"""
-# vacant_properties.drop_columns()
-vacant_properties.upload_to_mapbox("vacant_properties")
-
-# # Clean up
-
-for conn in connections:
-    vacant_properties.gdf.to_postgis(
-        "vacant_properties_end", conn, if_exists="replace", index=False
-    )
-    conn.close()
-=======
 dataset.gdf.to_postgis(
     "vacant_properties_end", conn, if_exists="replace", index=False
 )
 print("Vacant Properties End Uploaded to Postgres")
 conn.commit()
-conn.close()
->>>>>>> 36a7e7ef
+conn.close()