{
  "name": "phl-vacancy-dashboard-app",
  "version": "0.1.0",
  "private": true,
  "scripts": {
    "dev": "next dev",
    "build": "next build",
    "start": "next start",
    "lint": "next lint"
  },
  "dependencies": {
    "@heroicons/react": "^2.0.18",
    "@mapbox/mapbox-gl-geocoder": "^5.0.1",
    "@nextui-org/react": "^2.1.10",
    "@phosphor-icons/react": "^2.0.15",
    "@turf/centroid": "^7.0.0-alpha.114",
    "autoprefixer": "10.4.15",
    "eslint-config-next": "13.4.19",
    "framer-motion": "^10.16.4",
    "lodash": "^4.17.21",
<<<<<<< HEAD
    "mapbox-gl": "^2.15.0",
=======
    "mapbox-gl": "^3.2.0",
    "mapboxgl-legend": "^1.14.0",
    "maplibre-gl": "^4.1.1",
>>>>>>> c7d0ba5c
    "multi-range-slider-react": "^2.0.5",
    "next": "^14.0.3",
    "pmtiles": "^3.0.5",
    "postcss": "8.4.29",
    "protobufjs": "^7.2.5",
    "react": "18.2.0",
    "react-dom": "18.2.0",
    "react-icons": "^5.0.1",
    "react-map-gl": "^7.1.6",
    "sharp": "^0.33.0",
    "tailwindcss": "^3.4.1",
    "typescript": "5.2.2"
  },
  "devDependencies": {
    "@types/mapbox__mapbox-gl-geocoder": "^5.0.0",
    "@types/node": "^20.11.30",
    "@types/pbf": "^3.0.2",
    "@types/pg": "^8.10.2",
    "@types/react": "^18.2.69",
    "@types/react-dom": "^18.2.22",
    "@typescript-eslint/parser": "^7.1.1",
    "eslint": "^8.57.0"
  }
}<|MERGE_RESOLUTION|>--- conflicted
+++ resolved
@@ -18,13 +18,9 @@
     "eslint-config-next": "13.4.19",
     "framer-motion": "^10.16.4",
     "lodash": "^4.17.21",
-<<<<<<< HEAD
-    "mapbox-gl": "^2.15.0",
-=======
     "mapbox-gl": "^3.2.0",
     "mapboxgl-legend": "^1.14.0",
     "maplibre-gl": "^4.1.1",
->>>>>>> c7d0ba5c
     "multi-range-slider-react": "^2.0.5",
     "next": "^14.0.3",
     "pmtiles": "^3.0.5",
