--- conflicted
+++ resolved
@@ -38,13 +38,8 @@
       </Button>
       <div className="sm:px-4 py-2">
         <h1 className="body-md">
-<<<<<<< HEAD
-          <span className="font-bold">{featureCount} </span> 
+          <span className="font-bold">{featureCount.toLocaleString()} </span> 
           Properties <span className="max-lg:hidden"> in View </span>
-=======
-          <span className="font-bold">{featureCount.toLocaleString()}</span>{" "}
-          Properties in View
->>>>>>> 5d47e4aa
         </h1>
       </div>
 
@@ -55,51 +50,23 @@
         aria-label="controls"
       >
         <Button
-<<<<<<< HEAD
           onPress={() => updateCurrentView("filter")}
           startContent={<Funnel className="h-6 w-6" />}
           className="bg-white px-2 hover:bg-gray-100 max-md:min-w-[4rem]"
-=======
-          onPress={() => handleClick("filter")}
-          startContent={<Funnel className="iconButton" />}
-          className="bg-white"
->>>>>>> 5d47e4aa
         >
           <span className="max-lg:hidden body-md">Filter</span>
         </Button>
-<<<<<<< HEAD
         <Button
           onPress={() => updateCurrentView("detail")}
           startContent={ <Table className="h-6 w-6" />}
           className={`bg-white px-2 hover:bg-gray-100 max-md:min-w-[4rem] ${smallScreenMode === "map" ? "max-sm:hidden" : ""}`}
         >
         </Button>
-        {/* Temporarily merged other button that pointed to detail */}
         <Button
           onPress={() => updateCurrentView("download")}
           startContent={<DownloadSimple className="h-6 w-6" /> }
           className={`bg-white px-2 hover:bg-gray-100 max-md:min-w-[4rem] ${smallScreenMode === "map" ? "max-sm:hidden" : ""}`}
         ></Button>
-=======
-
-        <Tooltip content="View" showArrow color="primary">
-          <Button
-            aria-label="View"
-            onPress={() => handleClick("detail")}
-            startContent={<Table className="iconButton" />}
-            className="bg-white"
-          ></Button>
-        </Tooltip>
-
-        <Tooltip content="Download" showArrow color="primary">
-          <Button
-            aria-label="Download"
-            onPress={() => handleClick("download")}
-            startContent={<DownloadSimple className="iconButton" />}
-            className="bg-white"
-          ></Button>
-        </Tooltip>
->>>>>>> 5d47e4aa
       </div>
     </div>
     </>
