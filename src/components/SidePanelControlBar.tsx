"use client";

import React, { FC, useRef } from "react";
import { BarClickOptions } from "@/app/find-properties/[[...opa_id]]/page";
import { BookmarkSimple, DownloadSimple, Funnel } from "@phosphor-icons/react";
import { ThemeButton } from "./ThemeButton";
import { useFilter } from "@/context/FilterContext";
import { getPropertyIdsFromLocalStorage } from "@/utilities/localStorage";

type SidePanelControlBarProps = {
  currentView: string;
  featureCount: number;
  loading: boolean;
  savedPropertyCount: number;
  shouldFilterSavedProperties: boolean;
  smallScreenMode: string;
  setShouldFilterSavedProperties: (shouldFilter: boolean) => void;
  updateCurrentView: (view: BarClickOptions) => void;
};

const SearchBarComponent: FC<SidePanelControlBarProps> = ({
  currentView,
  featureCount,
  loading,
  savedPropertyCount,
  shouldFilterSavedProperties,
  smallScreenMode,
  setShouldFilterSavedProperties,
  updateCurrentView,
}) => {
  const filterRef = useRef<HTMLButtonElement | null>(null);
  const savedRef = useRef<HTMLButtonElement | null>(null);
  const { dispatch, appFilter } = useFilter();

  let filterCount = Object.keys(appFilter).length;

  if (shouldFilterSavedProperties) {
    // Exclude opa_id from filterCount, which counts opa_id as a filter by default
    filterCount--;
  }

  const onClickSavedButton = () => {
    let propertyIds = getPropertyIdsFromLocalStorage();

    if (shouldFilterSavedProperties) {
      setShouldFilterSavedProperties(false);
      dispatch({
        type: "SET_DIMENSIONS",
        property: "opa_id",
        dimensions: [],
      });
    } else {
      setShouldFilterSavedProperties(true);
      dispatch({
        type: "SET_DIMENSIONS",
        property: "opa_id",
        dimensions: [...propertyIds],
      });
    }
  };

  return loading ? (
    <div>{/* Keep empty while loading */}</div>
  ) : (
    <>
      <div className="flex justify-between -mx-6 px-12 top-0 py-4 z-10 bg-white">
        {/* Left-aligned content: Total Properties in View */}
<<<<<<< HEAD
        <ThemeButton
          color="tertiary"
          aria-label={`Change to ${smallScreenMode}`}
          className="sm:hidden max-md:min-w-[4rem]"
          onPress={updateSmallScreenMode}
          startContent={
            smallScreenMode === "map" ? (
              <SquaresFour />
            ) : (
              <GlobeHemisphereWest />
            )
          }
        />
=======
>>>>>>> d09fda30
        <div className="sm:px-4 lg:px-0 py-2">
          <h1 className="body-md">
            <span className="font-bold">
              {shouldFilterSavedProperties
                ? savedPropertyCount
                : featureCount.toLocaleString()}{" "}
            </span>
            Properties <span className="max-xl:hidden"> in View </span>
          </h1>
        </div>
        {/* Right-aligned content: Buttons */}
        <div
          className="flex items-center space-x-2"
          role="region"
          aria-label="controls"
        >
          {savedPropertyCount > 0 ? (
            <ThemeButton
              color="tertiary"
              aria-label="Saved Properties"
              label={
                <div className="lg:space-x-1 body-md">
                  <span className="max-lg:hidden">Saved</span>
                </div>
              }
              onPress={onClickSavedButton}
              isSelected={shouldFilterSavedProperties}
              startContent={<BookmarkSimple />}
              className={`max-lg:min-w-[4rem] ${
                smallScreenMode === "map" ? "max-sm:hidden" : ""
              }`}
              ref={savedRef}
            />
          ) : (
            <></>
          )}
          <ThemeButton
            color="tertiary"
            aria-label="Filter"
            label={
              <div className="lg:space-x-1 body-md">
                <span className="max-lg:hidden">Filter</span>
                {filterCount !== 0 && <span>({filterCount})</span>}
              </div>
            }
            onPress={() => {
              if (filterRef.current && currentView === "filter") {
                filterRef.current.blur();
              }

              updateCurrentView("filter");
            }}
            isSelected={currentView === "filter" || filterCount !== 0}
            startContent={<Funnel />}
            className="max-lg:min-w-[4rem]"
            data-hover={false}
            ref={filterRef}
          />
          <ThemeButton
            color="tertiary"
            aria-label="Download"
            onPress={() => updateCurrentView("download")}
            startContent={<DownloadSimple />}
            label={<span className="body-md max-lg:hidden">Download</span>}
            className={`max-md:min-w-[4rem] ${
              smallScreenMode === "map" ? "max-sm:hidden" : ""
            } px-0`}
          />
        </div>
      </div>
    </>
  );
};

export default SearchBarComponent;<|MERGE_RESOLUTION|>--- conflicted
+++ resolved
@@ -65,22 +65,6 @@
     <>
       <div className="flex justify-between -mx-6 px-12 top-0 py-4 z-10 bg-white">
         {/* Left-aligned content: Total Properties in View */}
-<<<<<<< HEAD
-        <ThemeButton
-          color="tertiary"
-          aria-label={`Change to ${smallScreenMode}`}
-          className="sm:hidden max-md:min-w-[4rem]"
-          onPress={updateSmallScreenMode}
-          startContent={
-            smallScreenMode === "map" ? (
-              <SquaresFour />
-            ) : (
-              <GlobeHemisphereWest />
-            )
-          }
-        />
-=======
->>>>>>> d09fda30
         <div className="sm:px-4 lg:px-0 py-2">
           <h1 className="body-md">
             <span className="font-bold">
