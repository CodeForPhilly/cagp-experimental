--- conflicted
+++ resolved
@@ -1,409 +1,411 @@
-import { BarClickOptions } from "@/app/find-properties/[[...opa_id]]/page";
-import { Chip, Tooltip, Link } from "@nextui-org/react";
+import { BarClickOptions } from '@/app/find-properties/[[...opa_id]]/page';
+import { Chip, Tooltip, Link } from '@nextui-org/react';
 import {
-  ArrowLeft,
-  BookmarkSimple,
-  ArrowSquareOut,
-  ArrowsOut,
-  Share,
-} from "@phosphor-icons/react";
-import { MapGeoJSONFeature } from "maplibre-gl";
-import Image from "next/image";
-import { Dispatch, SetStateAction, useEffect, useState } from "react";
-import PropertyAccessOptionContainer from "./PropertyAccessOptionContainer";
-import { ThemeButton, ThemeButtonLink } from "./ThemeButton";
-import ContentCard from "./ContentCard";
-import cleanup from "@/images/transform-a-property.png";
-import { PiEyeSlash } from "react-icons/pi";
+    ArrowLeft,
+    BookmarkSimple,
+    ArrowSquareOut,
+    ArrowsOut,
+    Share
+} from '@phosphor-icons/react';
+import { MapGeoJSONFeature } from 'maplibre-gl';
+import Image from 'next/image';
+import { Dispatch, SetStateAction, useEffect, useState } from 'react';
+import PropertyAccessOptionContainer from './PropertyAccessOptionContainer';
+import { ThemeButton, ThemeButtonLink } from './ThemeButton';
+import ContentCard from './ContentCard';
+import cleanup from '@/images/transform-a-property.png';
+import { PiEyeSlash } from 'react-icons/pi';
 
 interface PropertyDetailProps {
-  property: MapGeoJSONFeature | null;
-  setSelectedProperty: (property: MapGeoJSONFeature | null) => void;
-  setIsStreetViewModalOpen: Dispatch<SetStateAction<boolean>>;
-  updateCurrentView: (view: BarClickOptions) => void;
+    property: MapGeoJSONFeature | null;
+    setSelectedProperty: (property: MapGeoJSONFeature | null) => void;
+    setIsStreetViewModalOpen: Dispatch<SetStateAction<boolean>>;
+    updateCurrentView: (view: BarClickOptions) => void;
 }
 
 interface PropertyIdLocalStorage {
-  count: number;
-  opa_ids: {
-    [key: string]: any;
-  };
+    count: number;
+    opa_ids: {
+        [key: string]: any;
+    };
 }
 
 function getPriorityClass(priorityLevel: string) {
-  switch (priorityLevel) {
-    case "High":
-      return "bg-red-200 text-red-800"; // Style for High Priority
-    case "Medium":
-      return "bg-yellow-200 text-yellow-800"; // Style for Medium Priority
-    case "Low":
-      return "bg-green-200 text-green-800"; // Style for Low Priority
-    default:
-      return "bg-gray-500 border-gray-700"; // Default style
-  }
+    switch (priorityLevel) {
+        case 'High':
+            return 'bg-red-200 text-red-800'; // Style for High Priority
+        case 'Medium':
+            return 'bg-yellow-200 text-yellow-800'; // Style for Medium Priority
+        case 'Low':
+            return 'bg-green-200 text-green-800'; // Style for Low Priority
+        default:
+            return 'bg-gray-500 border-gray-700'; // Default style
+    }
 }
 
 const SinglePropertyDetail = ({
-  property,
-  setSelectedProperty,
-  setIsStreetViewModalOpen,
-  updateCurrentView,
+    property,
+    setSelectedProperty,
+    setIsStreetViewModalOpen,
+    updateCurrentView
 }: PropertyDetailProps) => {
-  const [shareLabel, setShareLabel] = useState<boolean>(false);
-  const [hover, setHover] = useState<boolean>(false);
-
-  if (!property) return null;
-  const { properties } = property;
-  if (!properties) return null;
-
-  const {
-    address,
-    council_district,
-    guncrime_density,
-    market_value,
-    neighborhood,
-    open_violations_past_year,
-    owner_1,
-    owner_2,
-    rco_names,
-    zoning_base_district,
-    priority_level,
-    total_due,
-    tree_canopy_gap,
-    zipcode,
-    OPA_ID,
-    phs_partner_agency,
-  } = properties;
-  const image = `https://storage.googleapis.com/cleanandgreenphl/${OPA_ID}.jpg`;
-  const atlasUrl = `https://atlas.phila.gov/${address}`;
-  const priorityClass = getPriorityClass(priority_level);
-
-  const priorityBgClassName = priority_level.includes("High")
-    ? "bg-red-200 text-red-800"
-    : priority_level.includes("Medium")
-    ? "bg-priority-medium"
-    : priority_level.includes("Low")
-    ? "bg-priority-low"
-    : "";
-
-<<<<<<< HEAD
-  const Th = ({ children }: { children: React.ReactNode }) => (
-    <th scope="row" className="table-cell whitespace-nowrap w-1/3">
-      {children}
-    </th>
-  );
-
-  const [isPropertySavedToLocalStorage, setIsPropertySavedToLocalStorage] =
-    useState(false);
-
-  const savePropertyIdToLocalStorage = (localCache: PropertyIdLocalStorage) => {
-    let newLocalCache: PropertyIdLocalStorage = {
-      ...localCache,
+    const [shareLabel, setShareLabel] = useState<boolean>(false);
+    const [hover, setHover] = useState<boolean>(false);
+
+    if (!property) return null;
+    const { properties } = property;
+    if (!properties) return null;
+
+    const {
+        address,
+        council_district,
+        guncrime_density,
+        market_value,
+        neighborhood,
+        open_violations_past_year,
+        owner_1,
+        owner_2,
+        rco_names,
+        zoning_base_district,
+        priority_level,
+        total_due,
+        tree_canopy_gap,
+        zipcode,
+        OPA_ID,
+        phs_partner_agency
+    } = properties;
+    const image = `https://storage.googleapis.com/cleanandgreenphl/${OPA_ID}.jpg`;
+    const atlasUrl = `https://atlas.phila.gov/${address}`;
+    const priorityClass = getPriorityClass(priority_level);
+
+    const priorityBgClassName = priority_level.includes('High')
+        ? 'bg-red-200 text-red-800'
+        : priority_level.includes('Medium')
+        ? 'bg-priority-medium'
+        : priority_level.includes('Low')
+        ? 'bg-priority-low'
+        : '';
+
+    const [isPropertySavedToLocalStorage, setIsPropertySavedToLocalStorage] =
+        useState(false);
+
+    const savePropertyIdToLocalStorage = (
+        localCache: PropertyIdLocalStorage
+    ) => {
+        let newLocalCache: PropertyIdLocalStorage = {
+            ...localCache
+        };
+        newLocalCache.opa_ids[OPA_ID] = OPA_ID;
+        newLocalCache.count++;
+        localStorage.setItem('opa_ids', JSON.stringify(newLocalCache));
     };
-    newLocalCache.opa_ids[OPA_ID] = OPA_ID;
-    newLocalCache.count++;
-    localStorage.setItem("opa_ids", JSON.stringify(newLocalCache));
-  };
-
-  const removePropertyIdFromLocalStorage = (
-    localStorageData: PropertyIdLocalStorage
-  ) => {
-    delete localStorageData.opa_ids[OPA_ID];
-    localStorageData.count--;
-    localStorage.setItem("opa_ids", JSON.stringify(localStorageData));
-  };
-
-  const initializeLocalStorage = () => {
-    let opa_ids: PropertyIdLocalStorage = {
-      count: 0,
-      opa_ids: {},
+
+    const removePropertyIdFromLocalStorage = (
+        localStorageData: PropertyIdLocalStorage
+    ) => {
+        delete localStorageData.opa_ids[OPA_ID];
+        localStorageData.count--;
+        localStorage.setItem('opa_ids', JSON.stringify(localStorageData));
     };
 
-    localStorage.setItem("opa_ids", JSON.stringify(opa_ids));
-  };
-
-  const onClickSaveButton = () => {
-    const localStorageData = localStorage.getItem("opa_ids");
-    const parsedLocalStorageData = localStorageData
-      ? JSON.parse(localStorageData)
-      : {};
-
-    if (parsedLocalStorageData.opa_ids[OPA_ID]) {
-      removePropertyIdFromLocalStorage(parsedLocalStorageData);
-      setIsPropertySavedToLocalStorage(false);
-    } else {
-      savePropertyIdToLocalStorage(parsedLocalStorageData);
-      setIsPropertySavedToLocalStorage(true);
-    }
-  };
-
-  useEffect(() => {
-    if (!localStorage.getItem("opa_ids")) {
-      initializeLocalStorage();
-    }
-
-    const localStorageData = localStorage.getItem("opa_ids");
-    const parsedLocalStorageData = localStorageData
-      ? JSON.parse(localStorageData)
-      : {};
-
-    const propertyId = parsedLocalStorageData.opa_ids[OPA_ID];
-    propertyId
-      ? setIsPropertySavedToLocalStorage(true)
-      : setIsPropertySavedToLocalStorage(false);
-  }, []);
-
-=======
->>>>>>> d86b1924
-  return (
-    <div className="w-full px-6 pb-6">
-      <div className="flex justify-between sticky -mx-6 px-6 top-0 py-4 z-10 bg-white">
-        <ThemeButton
-          color="tertiary"
-          label="Back"
-          startContent={<ArrowLeft />}
-          onPress={() => {
-            setSelectedProperty(null);
-            updateCurrentView("detail");
-            history.replaceState(null, "", `/find-properties`);
-          }}
-        />
-
-        <ThemeButton
-          color="tertiary"
-          label={isPropertySavedToLocalStorage ? "Saved" : "Save"}
-          startContent={<BookmarkSimple />}
-          onPress={() => {
-            onClickSaveButton();
-          }}
-          isSelected={isPropertySavedToLocalStorage}
-        />
-        <Tooltip
-          disableAnimation
-          closeDelay={100}
-          placement="top"
-          content={shareLabel ? "Link Copied" : "Copy Link"}
-          isOpen={hover}
-          classNames={{
-            content: "bg-gray-900 rounded-[14px] text-white relative top-1",
-          }}
+    const initializeLocalStorage = () => {
+        let opa_ids: PropertyIdLocalStorage = {
+            count: 0,
+            opa_ids: {}
+        };
+
+        localStorage.setItem('opa_ids', JSON.stringify(opa_ids));
+    };
+
+    const onClickSaveButton = () => {
+        const localStorageData = localStorage.getItem('opa_ids');
+        const parsedLocalStorageData = localStorageData
+            ? JSON.parse(localStorageData)
+            : {};
+
+        if (parsedLocalStorageData.opa_ids[OPA_ID]) {
+            removePropertyIdFromLocalStorage(parsedLocalStorageData);
+            setIsPropertySavedToLocalStorage(false);
+        } else {
+            savePropertyIdToLocalStorage(parsedLocalStorageData);
+            setIsPropertySavedToLocalStorage(true);
+        }
+    };
+
+    useEffect(() => {
+        if (!localStorage.getItem('opa_ids')) {
+            initializeLocalStorage();
+        }
+
+        const localStorageData = localStorage.getItem('opa_ids');
+        const parsedLocalStorageData = localStorageData
+            ? JSON.parse(localStorageData)
+            : {};
+
+        const propertyId = parsedLocalStorageData.opa_ids[OPA_ID];
+        propertyId
+            ? setIsPropertySavedToLocalStorage(true)
+            : setIsPropertySavedToLocalStorage(false);
+    }, []);
+
+    return (
+        <div className='w-full px-6 pb-6'>
+            <div className='flex justify-between sticky -mx-6 px-6 top-0 py-4 z-10 bg-white'>
+                <ThemeButton
+                    color='tertiary'
+                    label='Back'
+                    startContent={<ArrowLeft />}
+                    onPress={() => {
+                        setSelectedProperty(null);
+                        updateCurrentView('detail');
+                        history.replaceState(null, '', `/find-properties`);
+                    }}
+                />
+
+                <ThemeButton
+                    color='tertiary'
+                    label={isPropertySavedToLocalStorage ? 'Saved' : 'Save'}
+                    startContent={<BookmarkSimple />}
+                    onPress={() => {
+                        onClickSaveButton();
+                    }}
+                    isSelected={isPropertySavedToLocalStorage}
+                />
+                <Tooltip
+                    disableAnimation
+                    closeDelay={100}
+                    placement='top'
+                    content={shareLabel ? 'Link Copied' : 'Copy Link'}
+                    isOpen={hover}
+                    classNames={{
+                        content:
+                            'bg-gray-900 rounded-[14px] text-white relative top-1'
+                    }}
+                >
+                    <ThemeButton
+                        color='tertiary'
+                        label='Share'
+                        startContent={<Share />}
+                        onPress={() => {
+                            navigator.clipboard.writeText(window.location.href);
+                            setShareLabel(true);
+                        }}
+                        onMouseEnter={() => setHover(true)}
+                        onMouseLeave={() => setHover(false)}
+                    />
+                </Tooltip>
+            </div>
+            <div className='bg-white rounded-lg overflow-hidden'>
+                <div className='relative h-48 w-full rounded-lg overflow-hidden'>
+                    <Image
+                        src={image}
+                        alt={`Property at ${address}`}
+                        layout='fill'
+                        objectFit='cover'
+                        unoptimized
+                    />
+                    <button
+                        className='absolute top-4 right-4 bg-white p-[10px] rounded-md hover:bg-gray-100'
+                        onClick={() => setIsStreetViewModalOpen(true)}
+                        aria-label='Open full screen street view map'
+                        id='outside-iframe-element'
+                    >
+                        <ArrowsOut color='#3D3D3D' size={24} />
+                    </button>
+                </div>
+            </div>
+            <div className='py-4 px-2'>
+                <div className='flex justify-between content-center'>
+                    <h2
+                        className='font-bold heading-2xl'
+                        style={{
+                            textTransform: 'capitalize'
+                        }}
+                    >
+                        {address.toLowerCase()}
+                    </h2>
+                    <div>
+                        <ThemeButtonLink
+                            href={atlasUrl}
+                            target='_blank'
+                            rel='noopener noreferrer'
+                            color='tertiary'
+                            label='Atlas'
+                            endContent={<ArrowSquareOut aria-hidden='true' />}
+                        />
+                    </div>
+                </div>
+            </div>
+
+            <PropertyDetailTable
+                tableLabel='Community Impact'
+                rows={[
+                    {
+                        label: 'Gun Crime Rate',
+                        content: guncrime_density
+                    },
+                    {
+                        label: 'Tree Canopy Gap',
+                        content: `${Math.round(tree_canopy_gap * 100)}%`
+                    },
+                    {
+                        label: 'L&I Violations',
+                        content: open_violations_past_year
+                    },
+                    {
+                        label: 'PHS LandCare',
+                        content: phs_partner_agency
+                    },
+                    {
+                        label: 'Suggested Priority',
+                        content: (
+                            <Chip
+                                classNames={{
+                                    base: `${priorityClass} border-small border-white/50`,
+                                    content: 'body-sm'
+                                }}
+                            >
+                                {priority_level + ' Priority'}
+                            </Chip>
+                        )
+                    }
+                ]}
+            />
+
+            <PropertyDetailTable
+                tableLabel='Land Information'
+                rows={[
+                    {
+                        label: 'Owner',
+                        content: (
+                            <div className='flex flex-col'>
+                                <span>{owner_1}</span>
+                                {owner_2 && <span>{owner_2}</span>}
+                            </div>
+                        )
+                    },
+                    {
+                        label: 'Zip Code',
+                        content: zipcode
+                    },
+                    {
+                        label: 'Neighborhood',
+                        content: neighborhood
+                    },
+                    {
+                        label: 'Registered Community Orgs',
+                        content: rco_names.split('|').join(', ')
+                    },
+                    {
+                        label: 'Zoning',
+                        content: zoning_base_district
+                    },
+                    {
+                        label: 'Council District',
+                        content: council_district
+                    },
+                    {
+                        label: 'Market Value',
+                        content: new Intl.NumberFormat('en-US', {
+                            style: 'currency',
+                            currency: 'USD',
+                            minimumFractionDigits: 0,
+                            maximumFractionDigits: 0
+                        }).format(market_value)
+                    },
+                    {
+                        label: 'Tax Delinquency',
+                        content: total_due ? 'Yes' : 'No'
+                    }
+                ]}
+            />
+
+            <h3 className='font-bold mb-2 py-2 heading-xl'>Getting Access</h3>
+            <p className='mb-4'>
+                Before you can transform this property, you need to get legal
+                access to it. Here are the possible options for this property
+                including which are available, not available and likely the best
+                option.{' '}
+                <Link href='/get-access' className='link'>
+                    Learn more on Get Access.
+                </Link>
+            </p>
+
+            <div className='mb-4'>
+                <PropertyAccessOptionContainer property={properties} />
+            </div>
+
+            <h3 className='font-bold mb-2 py-2 heading-xl'>
+                Transform a Property
+            </h3>
+            <Link
+                href='/transform-property'
+                color='foreground'
+                className='hover:opacity-100'
+            >
+                <ContentCard
+                    image={cleanup}
+                    alt=''
+                    title='Transform a Property'
+                    body='We guide you through the most common, convenient and affordable ways to transform properties and resources on how to do it.'
+                    hasArrow={true}
+                />
+            </Link>
+
+            <div className='flex flex-col space-y-6 mt-[72px]'>
+                <p>
+                    You can request that we remove this property from the
+                    dashboard.
+                </p>
+                <div className='flex'>
+                    <ThemeButtonLink
+                        color='secondary'
+                        href='/request-removal'
+                        startContent={<PiEyeSlash />}
+                        label={'Request we hide this property'}
+                    />
+                </div>
+            </div>
+        </div>
+    );
+};
+
+const PropertyDetailTable = ({
+    tableLabel,
+    rows
+}: {
+    tableLabel: string;
+    rows: {
+        label: string;
+        tooltip?: React.ReactNode;
+        content: string | React.ReactNode;
+    }[];
+}) => {
+    return (
+        <table
+            aria-label={tableLabel}
+            className='w-full mb-3 border-y border-gray-200'
         >
-          <ThemeButton
-            color="tertiary"
-            label="Share"
-            startContent={<Share />}
-            onPress={() => {
-              navigator.clipboard.writeText(window.location.href);
-              setShareLabel(true);
-            }}
-            onMouseEnter={() => setHover(true)}
-            onMouseLeave={() => setHover(false)}
-          />
-        </Tooltip>
-      </div>
-      <div className="bg-white rounded-lg overflow-hidden">
-        <div className="relative h-48 w-full rounded-lg overflow-hidden">
-          <Image
-            src={image}
-            alt={`Property at ${address}`}
-            layout="fill"
-            objectFit="cover"
-            unoptimized
-          />
-          <button
-            className="absolute top-4 right-4 bg-white p-[10px] rounded-md hover:bg-gray-100"
-            onClick={() => setIsStreetViewModalOpen(true)}
-            aria-label="Open full screen street view map"
-            id="outside-iframe-element"
-          >
-            <ArrowsOut color="#3D3D3D" size={24} />
-          </button>
-        </div>
-      </div>
-      <div className="py-4 px-2">
-        <div className="flex justify-between content-center">
-          <h2
-            className="font-bold heading-2xl"
-            style={{
-              textTransform: "capitalize",
-            }}
-          >
-            {address.toLowerCase()}
-          </h2>
-          <div>
-            <ThemeButtonLink
-              href={atlasUrl}
-              target="_blank"
-              rel="noopener noreferrer"
-              color="tertiary"
-              label="Atlas"
-              endContent={<ArrowSquareOut aria-hidden="true" />}
-            />
-          </div>
-        </div>
-      </div>
-
-      <PropertyDetailTable
-        tableLabel="Community Impact"
-        rows={[
-          {
-            label: "Gun Crime Rate",
-            content: guncrime_density,
-          },
-          {
-            label: "Tree Canopy Gap",
-            content: `${Math.round(tree_canopy_gap * 100)}%`,
-          },
-          {
-            label: "L&I Violations",
-            content: open_violations_past_year,
-          },
-          {
-            label: "PHS LandCare",
-            content: phs_partner_agency,
-          },
-          {
-            label: "Suggested Priority",
-            content: (
-              <Chip
-                classNames={{
-                  base: `${priorityClass} border-small border-white/50`,
-                  content: "body-sm",
-                }}
-              >
-                {priority_level + " Priority"}
-              </Chip>
-            ),
-          },
-        ]}
-      />
-
-      <PropertyDetailTable
-        tableLabel="Land Information"
-        rows={[
-          {
-            label: "Owner",
-            content: (
-              <div className="flex flex-col">
-                <span>{owner_1}</span>
-                {owner_2 && <span>{owner_2}</span>}
-              </div>
-            ),
-          },
-          {
-            label: "Zip Code",
-            content: zipcode,
-          },
-          {
-            label: "Neighborhood",
-            content: neighborhood,
-          },
-          {
-            label: "Registered Community Orgs",
-            content: rco_names.split("|").join(", "),
-          },
-          {
-            label: "Zoning",
-            content: zoning_base_district,
-          },
-          {
-            label: "Council District",
-            content: council_district,
-          },
-          {
-            label: "Market Value",
-            content: new Intl.NumberFormat("en-US", {
-              style: "currency",
-              currency: "USD",
-              minimumFractionDigits: 0,
-              maximumFractionDigits: 0,
-            }).format(market_value),
-          },
-          {
-            label: "Tax Delinquency",
-            content: total_due ? "Yes" : "No",
-          },
-        ]}
-      />
-
-      <h3 className="font-bold mb-2 py-2 heading-xl">Getting Access</h3>
-      <p className="mb-4">
-        Before you can transform this property, you need to get legal access to
-        it. Here are the possible options for this property including which are
-        available, not available and likely the best option.{" "}
-        <Link href="/get-access" className="link">
-          Learn more on Get Access.
-        </Link>
-      </p>
-
-      <div className="mb-4">
-        <PropertyAccessOptionContainer property={properties} />
-      </div>
-
-      <h3 className="font-bold mb-2 py-2 heading-xl">Transform a Property</h3>
-      <Link
-        href="/transform-property"
-        color="foreground"
-        className="hover:opacity-100"
-      >
-        <ContentCard
-          image={cleanup}
-          alt=""
-          title="Transform a Property"
-          body="We guide you through the most common, convenient and affordable ways to transform properties and resources on how to do it."
-          hasArrow={true}
-        />
-      </Link>
-
-      <div className="flex flex-col space-y-6 mt-[72px]">
-        <p>You can request that we remove this property from the dashboard.</p>
-        <div className="flex">
-          <ThemeButtonLink
-            color="secondary"
-            href="/request-removal"
-            startContent={<PiEyeSlash />}
-            label={"Request we hide this property"}
-          />
-        </div>
-      </div>
-    </div>
-  );
+            <tbody className='body-md divide-y divide-gray-200'>
+                {rows.length > 0 &&
+                    rows.map((row, index) => (
+                        <tr key={index}>
+                            <th
+                                scope='row'
+                                className='text-left py-2 px-0 w-1/3 sm:w-1/2 lg:w-1/3 pr-4'
+                            >
+                                {row.label}
+                            </th>
+                            <td className='py-2 px-0'>
+                                <div className='flex items-center'>
+                                    {row.content}
+                                </div>
+                            </td>
+                        </tr>
+                    ))}
+            </tbody>
+        </table>
+    );
 };
 
-const PropertyDetailTable = ({
-  tableLabel,
-  rows,
-}: {
-  tableLabel: string;
-  rows: {
-    label: string;
-    tooltip?: React.ReactNode;
-    content: string | React.ReactNode;
-  }[];
-}) => {
-  return (
-    <table
-      aria-label={tableLabel}
-      className="w-full mb-3 border-y border-gray-200"
-    >
-      <tbody className="body-md divide-y divide-gray-200">
-        {rows.length > 0 &&
-          rows.map((row, index) => (
-            <tr key={index}>
-              <th
-                scope="row"
-                className="text-left py-2 px-0 w-1/3 sm:w-1/2 lg:w-1/3 pr-4"
-              >
-                {row.label}
-              </th>
-              <td className="py-2 px-0">
-                <div className="flex items-center">{row.content}</div>
-              </td>
-            </tr>
-          ))}
-      </tbody>
-    </table>
-  );
-};
-
 export default SinglePropertyDetail;