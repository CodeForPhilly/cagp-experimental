"use client";

import {
  Link,
  Navbar,
  NavbarBrand,
  NavbarContent,
  NavbarMenu,
  NavbarMenuToggle,
} from "@nextui-org/react";
import { PiBinoculars, PiKey, PiTree, PiInfo, PiList } from "react-icons/pi";
import Image from "next/image";
import React, { FC } from "react";
import IconLink from "./IconLink";
const MobileNav: FC = () => {
  const [isMenuOpen, setIsMenuOpen] = React.useState(false);

  return (
    <Navbar
      className="min-[850px]:hidden h-24 px-6"
      onMenuOpenChange={setIsMenuOpen}
<<<<<<< HEAD
      as="div"
    >
      <NavbarContent as="div">
        <NavbarBrand as="div">
=======
      maxWidth="full"
    >
      <NavbarContent className="max-sm:px-0">
        <NavbarBrand>
>>>>>>> 129446d8
          <Link href="/">
            <Image
              src="/logo.svg"
              alt="Clean &amp; Green Philly Logo"
              width={100}
              height={65}
            />
          </Link>
        </NavbarBrand>

        <NavbarMenuToggle
          as="nav"
          aria-label={isMenuOpen ? "Close menu" : "Open menu"}
          className="min-[850px]:hidden flex-end w-fit"
          icon={
            <>
              <PiList className="h-6 w-6 linkIcon" /> Menu
            </>
          }
        >
          {" "}
        </NavbarMenuToggle>
      </NavbarContent>

<<<<<<< HEAD
      <NavbarMenu
        className="left-2/4 z-75 px-0 w-fit mobileIconLinkNav"
        as="nav"
        aria-label="primary"
      >
=======
      {/* (181.1 (width of menu) + 48px offset padding = 235.1) - 12px */}
      <NavbarMenu className="top-20 left-[calc(100vw-223.1px)] z-75 px-0 w-fit mobileIconLinkNav">
>>>>>>> 129446d8
        <IconLink
          icon={<PiBinoculars className="h-6 w-6" />}
          text="Find Properties"
          href="/find-properties"
        />
        <IconLink
          icon={<PiKey className="h-6 w-6" />}
          text="Get Access"
          href="/get-access"
        />
        <IconLink
          icon={<PiTree className="h-6 w-6" />}
          text="Transform"
          href="/transform-property"
        />
        <IconLink
          icon={<PiInfo className="h-6 w-6" />}
          text="About"
          href="/about"
        />
      </NavbarMenu>
    </Navbar>
  );
};

export default MobileNav;<|MERGE_RESOLUTION|>--- conflicted
+++ resolved
@@ -19,17 +19,11 @@
     <Navbar
       className="min-[850px]:hidden h-24 px-6"
       onMenuOpenChange={setIsMenuOpen}
-<<<<<<< HEAD
       as="div"
-    >
-      <NavbarContent as="div">
-        <NavbarBrand as="div">
-=======
       maxWidth="full"
     >
-      <NavbarContent className="max-sm:px-0">
-        <NavbarBrand>
->>>>>>> 129446d8
+      <NavbarContent as="div" className="max-sm:px-0">
+        <NavbarBrand as="div">
           <Link href="/">
             <Image
               src="/logo.svg"
@@ -54,16 +48,12 @@
         </NavbarMenuToggle>
       </NavbarContent>
 
-<<<<<<< HEAD
+      {/* (181.1 (width of menu) + 48px offset padding = 235.1) - 12px */}
       <NavbarMenu
-        className="left-2/4 z-75 px-0 w-fit mobileIconLinkNav"
+        className="top-20 left-[calc(100vw-223.1px)] z-75 px-0 w-fit mobileIconLinkNav"
         as="nav"
         aria-label="primary"
       >
-=======
-      {/* (181.1 (width of menu) + 48px offset padding = 235.1) - 12px */}
-      <NavbarMenu className="top-20 left-[calc(100vw-223.1px)] z-75 px-0 w-fit mobileIconLinkNav">
->>>>>>> 129446d8
         <IconLink
           icon={<PiBinoculars className="h-6 w-6" />}
           text="Find Properties"
