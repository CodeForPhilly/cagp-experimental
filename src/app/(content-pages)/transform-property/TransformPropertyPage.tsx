import Image from "next/image";
import beforeAfter from "@/images/beforeAfter.png";
import { ArrowUpRight } from "@phosphor-icons/react";
import { ThemeButtonLink } from "@/components/ThemeButton";
import cleanup from "@/images/lot-cleanup.png";
import plant from "@/images/plant-trees.jpeg";
import maintain from "@/images/maintain.jpeg";
import fence from "@/images/fence.png";
import pollinators from "@/images/flowers.png";
import garden from "@/images/community-garden.jpeg";
import meadow from "@/images/meadow.jpeg";
import bikeracks from "@/images/bike-rack.jpeg";
import stormwater from "@/images/stormwater.png";
import restaurant from "@/images/restaurant.jpeg";
import housing from "@/images/housing.png";
import park from "@/images/install-a-park.jpeg";
import ContentCard from "../../../components/ContentCard";

export default function TransformPropertyPage() {
  const parkInATruckUrl =
    "https://www.jefferson.edu/academics/colleges-schools-institutes/architecture-and-the-built-environment/programs/landscape-architecture/park-in-a-truck.html";
  // update below url
  const jumpStartUrl = "#";

  return (
<<<<<<< HEAD
    <div className="flex flex-col min-h-screen">
      <div className="flew-grow container mx-auto pt-20">
        <h1 className="heading-3xl font-bold mb-6">Transform a Property</h1>
        <p className="body-lg">
          After gaining access to the property, you can transform a property to
          improve the quality of life in the neighborhood.
        </p>
=======
    <>
      <h1 className="heading-3xl font-bold mb-6">Transform a Property</h1>

      <p className="body-lg">
        After gaining access to the property, you can transform a property to
        improve the quality of life in the neighborhood.
      </p>
>>>>>>> c32138aa

      <div className="grid grid-cols-1 md:grid-cols-1 gap-6 md:gap-10">
        <Image
          src={beforeAfter}
          alt={
            "A Philadelphia lot before a clean up and the same lot, filled with trees and greenery after a clean up."
          }
          placeholder="blur"
          className="w-full mt-6 overflow-hidden rounded-[20px] aspect-video md:aspect-auto object-cover object-center"
        />
      </div>

<<<<<<< HEAD
        <h2 className="heading-2xl font-bold mt-8 mb-6">Basic Interventions</h2>
        <p className="body-md">
          The original research that Clean &amp; Green Philly is based on
          promotes “cleaning and greening.” This includes removing trash,
          grading the land, planting trees, installing low fences, and
          maintaining the property. These are low-cost interventions and have
          been proven to be highly effective; even something as simple as
          cleaning up trash can have a big impact.
        </p>
        <div className="grid grid-cols-1 lg:grid-cols-3 md:grid-cols-2 gap-6 py-6">
          <ContentCard
            image={cleanup}
            alt=""
            title="Clean Garbage & Debris"
            body="Organizing a community clean-up or hiring a waste removal service to clean a lot, enhances its appearance, lifts mental health, and eliminates potential hazards."
            details={[
              {
                label: "Cost:",
                data: "Low",
              },
              {
                label: "Upkeep:",
                data: "None",
              },
            ]}
            links={[
              {
                url: "https://nkcdc.org/community/cleaning-greening/community-cleanup-resources/",
                text: "Resources on NKCDC",
              },
            ]}
          />
=======
      <h2 className="heading-2xl font-bold mt-8">Basic Interventions</h2>
      <p className="body-md">
        The original research that Clean & Green Philly is based on promotes
        “cleaning and greening.” This includes removing trash, grading the land,
        planting trees, installing low fences, and maintaining the property.
        These are low-cost interventions and have been proven to be highly
        effective; even something as simple as cleaning up trash can have a big
        impact.
      </p>
      <div className="grid grid-cols-1 lg:grid-cols-3 md:grid-cols-2 gap-6 py-6">
        <ContentCard
          image={cleanup}
          alt=""
          title="Clean Garbage & Debris"
          body="Organizing a community clean-up or hiring a waste removal service to clean a lot, enhances its appearance, lifts mental health, and eliminates potential hazards."
          details={[
            {
              label: "Cost:",
              data: "Low",
            },
            {
              label: "Upkeep:",
              data: "None",
            },
          ]}
          links={[
            {
              url: "https://nkcdc.org/community/cleaning-greening/community-cleanup-resources/",
              text: "Resources on NKCDC",
            },
          ]}
        />
>>>>>>> c32138aa

        <ContentCard
          image={plant}
          alt=""
          title="Plant Trees"
          body="Planting trees not only adds beauty and shade to the lot but also contributes to urban cooling, air purification, and habitat for wildlife."
          details={[
            {
              label: "Cost:",
              data: "Low",
            },
            {
              label: "Upkeep:",
              data: "Low",
            },
          ]}
          links={[
            {
              url: "https://treephilly.org/yard-trees-2/",
              text: "Help on Tree Philly",
            },
          ]}
        />

        <ContentCard
          image={maintain}
          alt=""
          title="Maintain regularly"
          body="Mowing grass, raking leaves, and clearing trash regularly ensures the lot remains clean, safe, and attractive, promoting community pride and deterring illegal activities."
          details={[
            {
              label: "Cost:",
              data: "Low",
            },
            {
              label: "Upkeep:",
              data: "Low",
            },
          ]}
        />

        <ContentCard
          image={fence}
          alt=""
          title="Install Low Fences"
          body="Hiring a contractor to install low fences defines boundaries, enhances safety, and improves aesthetics while allowing for easy access and integration with the neighborhood."
          details={[
            {
              label: "Cost:",
              data: "Medium",
            },
            {
              label: "Upkeep:",
              data: "Low",
            },
          ]}
        />
      </div>

<<<<<<< HEAD
        <h2 className="heading-2xl font-bold mt-8 mb-6">
          Advanced Interventions
        </h2>
        <p className="body-md mb-4">
          Different properties have different opportunities and different
          challenges. Some properties might be a great spot for a rain garden
          but not for a playground. Likewise, you wouldn't want to start a
          community garden in a vacant lot that doesn't get any sun. To better
          understand what your options are for a specific property, try filling
          out the
          <a
            target="_blank"
            rel="noopener noreferrer nofollow"
            href="https://detroitfuturecity.com/whatwedo/land-use/DFC-lots/"
            className="link mx-1"
          >
            Detroit Future City vacant property quiz
          </a>
          (the recommendations work for Philadelphia too!). It’s meant to help
          users understand the best options for their specific properties. Also,
          remember to think about other constraints, like how much funding you
          have, and how much maintenance you’re willing or able to do.
        </p>
        <p className="body-md mb-4">
          There are many ways to imagine transforming a vacant property if you
          want to work with funding and community support. Check out our{" "}
          <a href="/resources" className="link">
            Resources Page
          </a>{" "}
          to explore more like these:
        </p>
        <div className="grid grid-cols-1 lg:grid-cols-3 md:grid-cols-2 gap-6 py-6">
          <ContentCard
            image={pollinators}
            alt=""
            title="Plant Pollinator Garden"
            body="Creating a pollinator garden promotes biodiversity, supports local ecosystems, and beautifies the lot with colorful flowers."
            links={[
              {
                url: "https://phsonline.org/uploads/attachments/ckacmpaca1evpj7rasp7ty5aq-pollinator-gardens-infosheet.pdf",
                text: "Help from PHS",
              },
            ]}
          />
=======
      <h2 className="heading-2xl font-bold mt-8">Advanced Interventions</h2>
      <p className="body-md">
        Different properties have different opportunities and different
        challenges. Some properties might be a great spot for a rain garden but
        not for a playground. Likewise, you wouldn't want to start a community
        garden in a vacant lot that doesn't get any sun. To better understand
        what your options are for a specific property, try filling out the{" "}
        <a
          href="https://detroitfuturecity.com/whatwedo/land-use/DFC-lots/"
          className="link"
        >
          Detroit Future City vacant property quiz
        </a>{" "}
        (the recommendations work for Philadelphia too!). It's meant to help
        users understand the best options for their specific properties. Also,
        remember to think about other constraints, like how much funding you
        have, and how much maintenance you're willing or able to do. There are
        many ways to imagine transforming a vacant property if you want to work
        with funding and community support. Check out our{" "}
        <a href="/resources" className="link">
          Resources Page
        </a>{" "}
        to explore more like these:
      </p>
      <div className="grid grid-cols-1 lg:grid-cols-3 md:grid-cols-2 gap-6 py-6">
        <ContentCard
          image={pollinators}
          alt=""
          title="Plant Pollinator Garden"
          body="Creating a pollinator garden promotes biodiversity, supports local ecosystems, and beautifies the lot with colorful flowers."
          links={[
            {
              url: "https://phsonline.org/uploads/attachments/ckacmpaca1evpj7rasp7ty5aq-pollinator-gardens-infosheet.pdf",
              text: "Help from PHS",
            },
          ]}
        />
>>>>>>> c32138aa

        <ContentCard
          image={garden}
          alt=""
          title="Establish a Community Garden"
          body="Establishing a community garden provides fresh produce, promotes social interaction, and transforms the lot into a productive and vibrant space for residents."
          links={[
            {
              url: "https://groundedinphilly.org/",
              text: "Resources from Grounded in Philly",
            },
          ]}
        />

        <ContentCard
          image={meadow}
          alt=""
          title="Plant a Meadow"
          body="Planting native wildflowers and grasses brings natural beauty, supports local wildlife, and requires less maintenance than traditional landscaping."
          links={[
            {
              url: "https://extension.psu.edu/meadows-and-prairies-wildlife-friendly-alternatives-to-lawn",
              text: "Instructions from Penn State",
            },
          ]}
        />

        <ContentCard
          image={bikeracks}
          alt=""
          title="Install Bike Parking"
          body="Installing bike parking encourages sustainable transportation, reduces congestion, and supports a healthier lifestyle for community members."
          links={[
            {
              url: "https://streetboxphl.com/",
              text: "Help from StreetBoxPHL",
            },
            {
              url: "https://www.phila.gov/media/20211109093815/OTIS-bike-corral-application.pdf",
              text: "Guidelines from City of Phila",
            },
          ]}
        />

        <ContentCard
          image={stormwater}
          alt=""
          title="Install Green Stormwater Infrastructure"
          body="Rain gardens and other infrastructure reduces stormwater runoff, prevents flooding, and improves water quality while adding greenery to the urban landscape."
          links={[
            {
              url: "https://groundedinphilly.org/",
              text: "Help from Phila Water Department",
            },
          ]}
        />

        <ContentCard
          image={restaurant}
          alt=""
          title="Offer Outdoor Restaurant Space"
          body="Providing seating and shade to local  restaurants attracts businesses, creates a lively atmosphere, and encourages community gathering and economic growth. "
          links={[
            {
              url: "https://streetboxphl.com/",
              text: "Help from StreetBoxPHL",
            },
            {
              url: "https://www.phila.gov/services/permits-violations-licenses/get-a-license/business-licenses/food-businesses/get-a-streetery-license/",
              text: "Guidelines from City of Phila",
            },
          ]}
        />

        <ContentCard
          image={housing}
          alt=""
          title="Affordable Housing"
          body="Developing affordable housing addresses housing needs, promotes diversity, and helps revitalize the neighborhood while providing homes for residents."
          links={[
            {
              url: "https://phdcphila.org/land/buy-land/propose-affordable-housing-project/",
              text: "Help from PHDC",
            },
            {
              url: "https://www.habitatphiladelphia.org/homeownership-program/",
              text: "Help from Habitat from Humanity",
            },
            {
              url: "https://www.lisc.org/philly/our-priorities/affordable-housing/",
              text: "Help from LISC",
            },
          ]}
        />

        <ContentCard
          image={park}
          alt=""
          title="Install a Park"
          body="Providing seating, green spaces, and walking paths offers recreational space, improves public health, and enhances quality of life."
          links={[
            {
              url: "https://www.jefferson.edu/academics/colleges-schools-institutes/architecture-and-the-built-environment/programs/landscape-architecture/park-in-a-truck.html",
              text: "Help from Park in a Truck",
            },
          ]}
        />
      </div>

<<<<<<< HEAD
        <h2 className="heading-2xl font-bold mt-8 mb-6">Get Help</h2>
        <p className="body-md">
          Many organizations in Philadelphia offer support transforming vacant
          properties. See our resources page for more information!
        </p>

        <div className="bg-gray-100 rounded-lg p-8 mt-8">
          <h3 className="heading-xl font-bold mb-4">Park in a Truck</h3>
          <p className="body-md mb-4">
            Park in a Truck supports community residents in quickly building
            custom parks. They've developed a toolkit that helps community
            groups design and build parks that fit their needs. They also offer
            training and technical support to help communities create and
            maintain their parks.
          </p>
          <ThemeButtonLink
            className="text-[#0070F0] inline-flex"
            href={parkInATruckUrl}
            target="_blank"
            rel="noopener noreferrer"
            color="secondary"
            label="Park in a Truck"
            endContent={<ArrowUpRight aria-hidden="true" />}
            aria-label="Open Park in a Truck in a new tab"
          />
        </div>

        <div className="bg-gray-100 rounded-lg p-8 mt-8">
          <h3 className="heading-xl font-bold mb-4">Jump Start</h3>
          <p className="body-md mb-4">
            Jump Start is a source of short term financing that guides you along
            the way, and moves quickly, to help you succeed in a competitive
            real estate market. Jumpstart Philly offers acquisition and
            construction financing for residential and mixed-use investment
            projects throughout the City of Philadelphia. We are more than a
            bank, we’re a non-traditional, community-driven lender ready to see
            you succeed.
          </p>
          <ThemeButtonLink
            className="text-[#0070F0] inline-flex"
            href={jumpStartUrl}
            target="_blank"
            rel="noopener noreferrer"
            color="secondary"
            label="Jump Start"
            endContent={<ArrowUpRight aria-hidden="true" />}
            aria-label="Open Jump Start in a new tab"
          />
        </div>

        <div className="bg-gray-100 rounded-lg p-8 mt-8">
          <h3 className="heading-xl font-bold mb-4">Local Representatives</h3>
          <p className="body-md">
            Local representatives can also support you, especially if you're
            facing red tape. Bring them a solid plan and show how your project
            can improve the community.
          </p>
        </div>

        <h2 className="heading-2xl font-bold mt-8 mb-6">
          Additional Considerations
        </h2>

        <div className="bg-gray-100 rounded-lg p-8 mt-8">
          <h3 className="heading-xl font-bold mb-4">Funding</h3>
          <p className="body-md mb-4">
            Getting funding is a vital part of returning vacant properties to
            productive use. Funding can come from many sources, such as grants
            from local government and non-profit funders, public-private
            partners, and crowd-sourced fundraising. In the future, we plan to
            add a page to list common funding sources and explain how to use
            data from Clean & Green Philly to support a grant application.
          </p>
          <p className="body-md mb-4">
            Any amount of funding can be useful. Many effective interventions
            such as property cleanups can be accomplished for a few hundred
            dollars—or even for free, with volunteer support! When planning your
            property intervention, consider what level of funding you have
            access to, and how you can get the most bang for your buck.
          </p>
          <p className="body-md mb-4">
            Funding is needed not only for the initial property transformation,
            but also to maintain the project in the long term. When planning
            your project, consider dividing your funding into two parts: one
            part to pay for the initial intervention, and a second part—at least
            equal to the first part—to pay for maintaining your project in the
            future.
          </p>
        </div>

        <div className="bg-gray-100 rounded-lg p-8 mt-8">
          <h3 className="heading-xl font-bold mb-4">Maintenance</h3>
          <p className="body-md mb-4">
            Transforming a vacant property isn’t a one-and-done event. In fact,
            many properties that are currently vacant were transformed years
            ago—but not maintained in the decades since. In order to make sure
            that your intervention is high-impact and long-lived, make sure to
            have a maintenance plan in place.
          </p>
          <p className="body-md mb-4">
            Consider who will be responsible for maintaining the property, what
            their tasks will be, what kind of resources they will need, and how
            you will fund this ongoing maintenance. Often, partnering with an
            established organization like a CDC can help make sure that you have
            the capacity and resources needed to ensure that your intervention
            continues to be effective for many years into the future.
          </p>
        </div>

        <div className="bg-gray-100 rounded-lg p-8 mt-8">
          <h3 className="heading-xl font-bold mb-4">Gentrification </h3>
          <p className="body-md">
            Our goal is to help community groups reduce violence through
            cleaning and greening methods in their neighborhoods. We recognize
            that may inadvertently increase property values, increase rental
            prices and displace already-marginalized Philadelphians. We are
            working to avoid this by meeting extensively with community groups
            and responding to their concerns. Read more about this topic.
            {/* Link to gentrification page */}
          </p>
        </div>
=======
      <h2 className="heading-2xl font-bold mt-8">Where can I get help?</h2>
      <p className="body-md">
        Many organizations in Philadelphia offer support transforming vacant
        properties.
      </p>
      <h3 className="heading-xl font-bold mt-8 mb-4">
        Community Groups and Local Representatives
      </h3>
      <p className="body-md">
        For help with greening projects, reach out to local Neighborhood
        Advisory Committees, Community Development Corporations, or Registered
        Community Organizations. They can guide you through the planning process
        and help with local rules. Local representatives can also support you,
        especially if you're facing red tape. Bring them a solid plan and show
        how your project can improve the community.
      </p>

      <h3 className="heading-xl font-bold mt-8 mb-4">
        Garden Justice Legal Initiative
      </h3>
      <p className="body-md">
        The{" "}
        <a
          href="https://pubintlaw.org/cases-and-projects/garden-justice-legal-initiative-gjli/"
          className="link"
        >
          Garden Justice Legal Initiative
        </a>{" "}
        supports community gardens and urban farms, offering free legal help,
        policy research, and community education. They work with coalitions like{" "}
        <a href="https://soilgeneration.org/" className="link">
          Soil Generation
        </a>{" "}
        to empower residents to use vacant land for gardens and farming,
        providing tools and information through training sessions and their
        online resource,{" "}
        <a href="https://groundedinphilly.org/" className="link">
          Grounded in Philly
        </a>
        .
      </p>

      <h3 className="heading-xl font-bold mt-8 mb-4">StreetBoxPHL</h3>
      <p className="body-md">
        <a href="https://streetboxphl.com/" className="link">
          StreetBoxPHL
        </a>{" "}
        helps community groups revitalize urban spaces by making parklets,
        pedestrian plazas, and bike corrals. Their tools can quickly transform
        underused spaces into vibrant, green areas that benefit the whole
        community. They offer technical support, a street furniture library, and
        help with insurance requirements.
      </p>

      <h3 className="heading-xl font-bold mt-8 mb-4">Park in a Truck</h3>
      <p className="body-md">
        <a
          href="https://www.jefferson.edu/academics/colleges-schools-institutes/architecture-and-the-built-environment/programs/landscape-architecture/park-in-a-truck.html"
          className="link"
        >
          Park in a Truck
        </a>{" "}
        supports community residents in quickly building custom parks. They've
        developed{" "}
        <a
          href="https://www.jefferson.edu/content/dam/academic/cabe/landscape-architecture/park-in-a-truck/toolkit/PiaT-toolkit-2022.pdf"
          className="link"
        >
          a toolkit
        </a>{" "}
        that helps community groups design and build parks that fit their needs.
        They also offer training and technical support to help communities
        create and maintain their parks.
      </p>

      <h2 className="heading-2xl font-bold mt-8">
        What else should I think about?
      </h2>

      <div className="body-md">
        <Accordion variant="light" selectionMode="multiple">
          <AccordionItem
            key="1"
            aria-label="Maintenance"
            title="Maintenance"
            subtitle="Click to expand"
            className="font-bold text-large"
          >
            <div className="text-base font-normal">
              It's also key to make sure that the improvements you make can keep
              going for a long time. Getting people in the area to care about
              and look after these spaces can really help. Choose projects that
              don't cost much but still have a big impact, so they're easier for
              the community to maintain. Be smart about legal stuff, especially
              with private property, and work with local authorities to make
              sure everything is okay there.
            </div>
          </AccordionItem>

          <AccordionItem
            key="2"
            aria-label="Funding"
            title="Funding"
            subtitle="Click to expand"
            className="font-bold text-large"
          >
            <div className="text-base font-normal">
              When it comes to funding, try to connect with local businesses and
              community groups. Small grants and donations might be easier to
              get for groups like yours. And don't forget about raising money
              right in the community through events or online campaigns.
            </div>
          </AccordionItem>

          <AccordionItem
            key="3"
            aria-label="Gentrification"
            title="Gentrification"
            subtitle="Click to expand"
            className="font-bold text-large"
          >
            <div className="text-base font-normal">
              Remember, your projects shouldn't push out the current residents.
              Keep them at the heart of what you do, and keep an eye on how
              things change in the neighborhood. Work together with other local
              groups, schools, and businesses - it's a great way to get more
              resources and ideas. Have regular meetings with people in the
              community to keep them in the loop and involved in decisions.
            </div>
          </AccordionItem>
        </Accordion>
>>>>>>> c32138aa
      </div>
    </>
  );
}<|MERGE_RESOLUTION|>--- conflicted
+++ resolved
@@ -19,11 +19,9 @@
 export default function TransformPropertyPage() {
   const parkInATruckUrl =
     "https://www.jefferson.edu/academics/colleges-schools-institutes/architecture-and-the-built-environment/programs/landscape-architecture/park-in-a-truck.html";
-  // update below url
-  const jumpStartUrl = "#";
+  const jumpStartUrl = "https://www.jumpstartphilly.com/";
 
   return (
-<<<<<<< HEAD
     <div className="flex flex-col min-h-screen">
       <div className="flew-grow container mx-auto pt-20">
         <h1 className="heading-3xl font-bold mb-6">Transform a Property</h1>
@@ -31,28 +29,18 @@
           After gaining access to the property, you can transform a property to
           improve the quality of life in the neighborhood.
         </p>
-=======
-    <>
-      <h1 className="heading-3xl font-bold mb-6">Transform a Property</h1>
-
-      <p className="body-lg">
-        After gaining access to the property, you can transform a property to
-        improve the quality of life in the neighborhood.
-      </p>
->>>>>>> c32138aa
-
-      <div className="grid grid-cols-1 md:grid-cols-1 gap-6 md:gap-10">
-        <Image
-          src={beforeAfter}
-          alt={
-            "A Philadelphia lot before a clean up and the same lot, filled with trees and greenery after a clean up."
-          }
-          placeholder="blur"
-          className="w-full mt-6 overflow-hidden rounded-[20px] aspect-video md:aspect-auto object-cover object-center"
-        />
-      </div>
-
-<<<<<<< HEAD
+
+        <div className="grid grid-cols-1 md:grid-cols-1 gap-6 md:gap-10">
+          <Image
+            src={beforeAfter}
+            alt={
+              "A Philadelphia lot before a clean up and the same lot, filled with trees and greenery after a clean up."
+            }
+            placeholder="blur"
+            className="w-full mt-6 overflow-hidden rounded-[20px] aspect-video md:aspect-auto object-cover object-center"
+          />
+        </div>
+
         <h2 className="heading-2xl font-bold mt-8 mb-6">Basic Interventions</h2>
         <p className="body-md">
           The original research that Clean &amp; Green Philly is based on
@@ -85,100 +73,65 @@
               },
             ]}
           />
-=======
-      <h2 className="heading-2xl font-bold mt-8">Basic Interventions</h2>
-      <p className="body-md">
-        The original research that Clean & Green Philly is based on promotes
-        “cleaning and greening.” This includes removing trash, grading the land,
-        planting trees, installing low fences, and maintaining the property.
-        These are low-cost interventions and have been proven to be highly
-        effective; even something as simple as cleaning up trash can have a big
-        impact.
-      </p>
-      <div className="grid grid-cols-1 lg:grid-cols-3 md:grid-cols-2 gap-6 py-6">
-        <ContentCard
-          image={cleanup}
-          alt=""
-          title="Clean Garbage & Debris"
-          body="Organizing a community clean-up or hiring a waste removal service to clean a lot, enhances its appearance, lifts mental health, and eliminates potential hazards."
-          details={[
-            {
-              label: "Cost:",
-              data: "Low",
-            },
-            {
-              label: "Upkeep:",
-              data: "None",
-            },
-          ]}
-          links={[
-            {
-              url: "https://nkcdc.org/community/cleaning-greening/community-cleanup-resources/",
-              text: "Resources on NKCDC",
-            },
-          ]}
-        />
->>>>>>> c32138aa
-
-        <ContentCard
-          image={plant}
-          alt=""
-          title="Plant Trees"
-          body="Planting trees not only adds beauty and shade to the lot but also contributes to urban cooling, air purification, and habitat for wildlife."
-          details={[
-            {
-              label: "Cost:",
-              data: "Low",
-            },
-            {
-              label: "Upkeep:",
-              data: "Low",
-            },
-          ]}
-          links={[
-            {
-              url: "https://treephilly.org/yard-trees-2/",
-              text: "Help on Tree Philly",
-            },
-          ]}
-        />
-
-        <ContentCard
-          image={maintain}
-          alt=""
-          title="Maintain regularly"
-          body="Mowing grass, raking leaves, and clearing trash regularly ensures the lot remains clean, safe, and attractive, promoting community pride and deterring illegal activities."
-          details={[
-            {
-              label: "Cost:",
-              data: "Low",
-            },
-            {
-              label: "Upkeep:",
-              data: "Low",
-            },
-          ]}
-        />
-
-        <ContentCard
-          image={fence}
-          alt=""
-          title="Install Low Fences"
-          body="Hiring a contractor to install low fences defines boundaries, enhances safety, and improves aesthetics while allowing for easy access and integration with the neighborhood."
-          details={[
-            {
-              label: "Cost:",
-              data: "Medium",
-            },
-            {
-              label: "Upkeep:",
-              data: "Low",
-            },
-          ]}
-        />
-      </div>
-
-<<<<<<< HEAD
+
+          <ContentCard
+            image={plant}
+            alt=""
+            title="Plant Trees"
+            body="Planting trees not only adds beauty and shade to the lot but also contributes to urban cooling, air purification, and habitat for wildlife."
+            details={[
+              {
+                label: "Cost:",
+                data: "Low",
+              },
+              {
+                label: "Upkeep:",
+                data: "Low",
+              },
+            ]}
+            links={[
+              {
+                url: "https://treephilly.org/yard-trees-2/",
+                text: "Help on Tree Philly",
+              },
+            ]}
+          />
+
+          <ContentCard
+            image={maintain}
+            alt=""
+            title="Maintain regularly"
+            body="Mowing grass, raking leaves, and clearing trash regularly ensures the lot remains clean, safe, and attractive, promoting community pride and deterring illegal activities."
+            details={[
+              {
+                label: "Cost:",
+                data: "Low",
+              },
+              {
+                label: "Upkeep:",
+                data: "Low",
+              },
+            ]}
+          />
+
+          <ContentCard
+            image={fence}
+            alt=""
+            title="Install Low Fences"
+            body="Hiring a contractor to install low fences defines boundaries, enhances safety, and improves aesthetics while allowing for easy access and integration with the neighborhood."
+            details={[
+              {
+                label: "Cost:",
+                data: "Medium",
+              },
+              {
+                label: "Upkeep:",
+                data: "Low",
+              },
+            ]}
+          />
+        </div>
+
         <h2 className="heading-2xl font-bold mt-8 mb-6">
           Advanced Interventions
         </h2>
@@ -188,15 +141,15 @@
           but not for a playground. Likewise, you wouldn't want to start a
           community garden in a vacant lot that doesn't get any sun. To better
           understand what your options are for a specific property, try filling
-          out the
+          out the{" "}
           <a
             target="_blank"
             rel="noopener noreferrer nofollow"
             href="https://detroitfuturecity.com/whatwedo/land-use/DFC-lots/"
-            className="link mx-1"
+            className="link"
           >
             Detroit Future City vacant property quiz
-          </a>
+          </a>{" "}
           (the recommendations work for Philadelphia too!). It’s meant to help
           users understand the best options for their specific properties. Also,
           remember to think about other constraints, like how much funding you
@@ -204,11 +157,12 @@
         </p>
         <p className="body-md mb-4">
           There are many ways to imagine transforming a vacant property if you
-          want to work with funding and community support. Check out our{" "}
+          want to work with funding and community support.
+          {/* Check out our{" "}
           <a href="/resources" className="link">
             Resources Page
           </a>{" "}
-          to explore more like these:
+          to explore more like these: */}
         </p>
         <div className="grid grid-cols-1 lg:grid-cols-3 md:grid-cols-2 gap-6 py-6">
           <ContentCard
@@ -223,155 +177,115 @@
               },
             ]}
           />
-=======
-      <h2 className="heading-2xl font-bold mt-8">Advanced Interventions</h2>
-      <p className="body-md">
-        Different properties have different opportunities and different
-        challenges. Some properties might be a great spot for a rain garden but
-        not for a playground. Likewise, you wouldn't want to start a community
-        garden in a vacant lot that doesn't get any sun. To better understand
-        what your options are for a specific property, try filling out the{" "}
-        <a
-          href="https://detroitfuturecity.com/whatwedo/land-use/DFC-lots/"
-          className="link"
-        >
-          Detroit Future City vacant property quiz
-        </a>{" "}
-        (the recommendations work for Philadelphia too!). It's meant to help
-        users understand the best options for their specific properties. Also,
-        remember to think about other constraints, like how much funding you
-        have, and how much maintenance you're willing or able to do. There are
-        many ways to imagine transforming a vacant property if you want to work
-        with funding and community support. Check out our{" "}
-        <a href="/resources" className="link">
-          Resources Page
-        </a>{" "}
-        to explore more like these:
-      </p>
-      <div className="grid grid-cols-1 lg:grid-cols-3 md:grid-cols-2 gap-6 py-6">
-        <ContentCard
-          image={pollinators}
-          alt=""
-          title="Plant Pollinator Garden"
-          body="Creating a pollinator garden promotes biodiversity, supports local ecosystems, and beautifies the lot with colorful flowers."
-          links={[
-            {
-              url: "https://phsonline.org/uploads/attachments/ckacmpaca1evpj7rasp7ty5aq-pollinator-gardens-infosheet.pdf",
-              text: "Help from PHS",
-            },
-          ]}
-        />
->>>>>>> c32138aa
-
-        <ContentCard
-          image={garden}
-          alt=""
-          title="Establish a Community Garden"
-          body="Establishing a community garden provides fresh produce, promotes social interaction, and transforms the lot into a productive and vibrant space for residents."
-          links={[
-            {
-              url: "https://groundedinphilly.org/",
-              text: "Resources from Grounded in Philly",
-            },
-          ]}
-        />
-
-        <ContentCard
-          image={meadow}
-          alt=""
-          title="Plant a Meadow"
-          body="Planting native wildflowers and grasses brings natural beauty, supports local wildlife, and requires less maintenance than traditional landscaping."
-          links={[
-            {
-              url: "https://extension.psu.edu/meadows-and-prairies-wildlife-friendly-alternatives-to-lawn",
-              text: "Instructions from Penn State",
-            },
-          ]}
-        />
-
-        <ContentCard
-          image={bikeracks}
-          alt=""
-          title="Install Bike Parking"
-          body="Installing bike parking encourages sustainable transportation, reduces congestion, and supports a healthier lifestyle for community members."
-          links={[
-            {
-              url: "https://streetboxphl.com/",
-              text: "Help from StreetBoxPHL",
-            },
-            {
-              url: "https://www.phila.gov/media/20211109093815/OTIS-bike-corral-application.pdf",
-              text: "Guidelines from City of Phila",
-            },
-          ]}
-        />
-
-        <ContentCard
-          image={stormwater}
-          alt=""
-          title="Install Green Stormwater Infrastructure"
-          body="Rain gardens and other infrastructure reduces stormwater runoff, prevents flooding, and improves water quality while adding greenery to the urban landscape."
-          links={[
-            {
-              url: "https://groundedinphilly.org/",
-              text: "Help from Phila Water Department",
-            },
-          ]}
-        />
-
-        <ContentCard
-          image={restaurant}
-          alt=""
-          title="Offer Outdoor Restaurant Space"
-          body="Providing seating and shade to local  restaurants attracts businesses, creates a lively atmosphere, and encourages community gathering and economic growth. "
-          links={[
-            {
-              url: "https://streetboxphl.com/",
-              text: "Help from StreetBoxPHL",
-            },
-            {
-              url: "https://www.phila.gov/services/permits-violations-licenses/get-a-license/business-licenses/food-businesses/get-a-streetery-license/",
-              text: "Guidelines from City of Phila",
-            },
-          ]}
-        />
-
-        <ContentCard
-          image={housing}
-          alt=""
-          title="Affordable Housing"
-          body="Developing affordable housing addresses housing needs, promotes diversity, and helps revitalize the neighborhood while providing homes for residents."
-          links={[
-            {
-              url: "https://phdcphila.org/land/buy-land/propose-affordable-housing-project/",
-              text: "Help from PHDC",
-            },
-            {
-              url: "https://www.habitatphiladelphia.org/homeownership-program/",
-              text: "Help from Habitat from Humanity",
-            },
-            {
-              url: "https://www.lisc.org/philly/our-priorities/affordable-housing/",
-              text: "Help from LISC",
-            },
-          ]}
-        />
-
-        <ContentCard
-          image={park}
-          alt=""
-          title="Install a Park"
-          body="Providing seating, green spaces, and walking paths offers recreational space, improves public health, and enhances quality of life."
-          links={[
-            {
-              url: "https://www.jefferson.edu/academics/colleges-schools-institutes/architecture-and-the-built-environment/programs/landscape-architecture/park-in-a-truck.html",
-              text: "Help from Park in a Truck",
-            },
-          ]}
-        />
-      </div>
-
-<<<<<<< HEAD
+
+          <ContentCard
+            image={garden}
+            alt=""
+            title="Establish a Community Garden"
+            body="Establishing a community garden provides fresh produce, promotes social interaction, and transforms the lot into a productive and vibrant space for residents."
+            links={[
+              {
+                url: "https://groundedinphilly.org/",
+                text: "Resources from Grounded in Philly",
+              },
+            ]}
+          />
+
+          <ContentCard
+            image={meadow}
+            alt=""
+            title="Plant a Meadow"
+            body="Planting native wildflowers and grasses brings natural beauty, supports local wildlife, and requires less maintenance than traditional landscaping."
+            links={[
+              {
+                url: "https://extension.psu.edu/meadows-and-prairies-wildlife-friendly-alternatives-to-lawn",
+                text: "Instructions from Penn State",
+              },
+            ]}
+          />
+
+          <ContentCard
+            image={bikeracks}
+            alt=""
+            title="Install Bike Parking"
+            body="Installing bike parking encourages sustainable transportation, reduces congestion, and supports a healthier lifestyle for community members."
+            links={[
+              {
+                url: "https://streetboxphl.com/",
+                text: "Help from StreetBoxPHL",
+              },
+              {
+                url: "https://www.phila.gov/media/20211109093815/OTIS-bike-corral-application.pdf",
+                text: "Guidelines from City of Phila",
+              },
+            ]}
+          />
+
+          <ContentCard
+            image={stormwater}
+            alt=""
+            title="Install Green Stormwater Infrastructure"
+            body="Rain gardens and other infrastructure reduces stormwater runoff, prevents flooding, and improves water quality while adding greenery to the urban landscape."
+            links={[
+              {
+                url: "https://groundedinphilly.org/",
+                text: "Help from Phila Water Department",
+              },
+            ]}
+          />
+
+          <ContentCard
+            image={restaurant}
+            alt=""
+            title="Offer Outdoor Restaurant Space"
+            body="Providing seating and shade to local  restaurants attracts businesses, creates a lively atmosphere, and encourages community gathering and economic growth. "
+            links={[
+              {
+                url: "https://streetboxphl.com/",
+                text: "Help from StreetBoxPHL",
+              },
+              {
+                url: "https://www.phila.gov/services/permits-violations-licenses/get-a-license/business-licenses/food-businesses/get-a-streetery-license/",
+                text: "Guidelines from City of Phila",
+              },
+            ]}
+          />
+
+          <ContentCard
+            image={housing}
+            alt=""
+            title="Affordable Housing"
+            body="Developing affordable housing addresses housing needs, promotes diversity, and helps revitalize the neighborhood while providing homes for residents."
+            links={[
+              {
+                url: "https://phdcphila.org/land/buy-land/propose-affordable-housing-project/",
+                text: "Help from PHDC",
+              },
+              {
+                url: "https://www.habitatphiladelphia.org/homeownership-program/",
+                text: "Help from Habitat from Humanity",
+              },
+              {
+                url: "https://www.lisc.org/philly/our-priorities/affordable-housing/",
+                text: "Help from LISC",
+              },
+            ]}
+          />
+
+          <ContentCard
+            image={park}
+            alt=""
+            title="Install a Park"
+            body="Providing seating, green spaces, and walking paths offers recreational space, improves public health, and enhances quality of life."
+            links={[
+              {
+                url: "https://www.jefferson.edu/academics/colleges-schools-institutes/architecture-and-the-built-environment/programs/landscape-architecture/park-in-a-truck.html",
+                text: "Help from Park in a Truck",
+              },
+            ]}
+          />
+        </div>
+
         <h2 className="heading-2xl font-bold mt-8 mb-6">Get Help</h2>
         <p className="body-md">
           Many organizations in Philadelphia offer support transforming vacant
@@ -443,7 +357,7 @@
             from local government and non-profit funders, public-private
             partners, and crowd-sourced fundraising. In the future, we plan to
             add a page to list common funding sources and explain how to use
-            data from Clean & Green Philly to support a grant application.
+            data from Clean &amp; Green Philly to support a grant application.
           </p>
           <p className="body-md mb-4">
             Any amount of funding can be useful. Many effective interventions
@@ -489,144 +403,12 @@
             that may inadvertently increase property values, increase rental
             prices and displace already-marginalized Philadelphians. We are
             working to avoid this by meeting extensively with community groups
-            and responding to their concerns. Read more about this topic.
+            and responding to their concerns.
+            {/* Read more about this topic. */}
             {/* Link to gentrification page */}
           </p>
         </div>
-=======
-      <h2 className="heading-2xl font-bold mt-8">Where can I get help?</h2>
-      <p className="body-md">
-        Many organizations in Philadelphia offer support transforming vacant
-        properties.
-      </p>
-      <h3 className="heading-xl font-bold mt-8 mb-4">
-        Community Groups and Local Representatives
-      </h3>
-      <p className="body-md">
-        For help with greening projects, reach out to local Neighborhood
-        Advisory Committees, Community Development Corporations, or Registered
-        Community Organizations. They can guide you through the planning process
-        and help with local rules. Local representatives can also support you,
-        especially if you're facing red tape. Bring them a solid plan and show
-        how your project can improve the community.
-      </p>
-
-      <h3 className="heading-xl font-bold mt-8 mb-4">
-        Garden Justice Legal Initiative
-      </h3>
-      <p className="body-md">
-        The{" "}
-        <a
-          href="https://pubintlaw.org/cases-and-projects/garden-justice-legal-initiative-gjli/"
-          className="link"
-        >
-          Garden Justice Legal Initiative
-        </a>{" "}
-        supports community gardens and urban farms, offering free legal help,
-        policy research, and community education. They work with coalitions like{" "}
-        <a href="https://soilgeneration.org/" className="link">
-          Soil Generation
-        </a>{" "}
-        to empower residents to use vacant land for gardens and farming,
-        providing tools and information through training sessions and their
-        online resource,{" "}
-        <a href="https://groundedinphilly.org/" className="link">
-          Grounded in Philly
-        </a>
-        .
-      </p>
-
-      <h3 className="heading-xl font-bold mt-8 mb-4">StreetBoxPHL</h3>
-      <p className="body-md">
-        <a href="https://streetboxphl.com/" className="link">
-          StreetBoxPHL
-        </a>{" "}
-        helps community groups revitalize urban spaces by making parklets,
-        pedestrian plazas, and bike corrals. Their tools can quickly transform
-        underused spaces into vibrant, green areas that benefit the whole
-        community. They offer technical support, a street furniture library, and
-        help with insurance requirements.
-      </p>
-
-      <h3 className="heading-xl font-bold mt-8 mb-4">Park in a Truck</h3>
-      <p className="body-md">
-        <a
-          href="https://www.jefferson.edu/academics/colleges-schools-institutes/architecture-and-the-built-environment/programs/landscape-architecture/park-in-a-truck.html"
-          className="link"
-        >
-          Park in a Truck
-        </a>{" "}
-        supports community residents in quickly building custom parks. They've
-        developed{" "}
-        <a
-          href="https://www.jefferson.edu/content/dam/academic/cabe/landscape-architecture/park-in-a-truck/toolkit/PiaT-toolkit-2022.pdf"
-          className="link"
-        >
-          a toolkit
-        </a>{" "}
-        that helps community groups design and build parks that fit their needs.
-        They also offer training and technical support to help communities
-        create and maintain their parks.
-      </p>
-
-      <h2 className="heading-2xl font-bold mt-8">
-        What else should I think about?
-      </h2>
-
-      <div className="body-md">
-        <Accordion variant="light" selectionMode="multiple">
-          <AccordionItem
-            key="1"
-            aria-label="Maintenance"
-            title="Maintenance"
-            subtitle="Click to expand"
-            className="font-bold text-large"
-          >
-            <div className="text-base font-normal">
-              It's also key to make sure that the improvements you make can keep
-              going for a long time. Getting people in the area to care about
-              and look after these spaces can really help. Choose projects that
-              don't cost much but still have a big impact, so they're easier for
-              the community to maintain. Be smart about legal stuff, especially
-              with private property, and work with local authorities to make
-              sure everything is okay there.
-            </div>
-          </AccordionItem>
-
-          <AccordionItem
-            key="2"
-            aria-label="Funding"
-            title="Funding"
-            subtitle="Click to expand"
-            className="font-bold text-large"
-          >
-            <div className="text-base font-normal">
-              When it comes to funding, try to connect with local businesses and
-              community groups. Small grants and donations might be easier to
-              get for groups like yours. And don't forget about raising money
-              right in the community through events or online campaigns.
-            </div>
-          </AccordionItem>
-
-          <AccordionItem
-            key="3"
-            aria-label="Gentrification"
-            title="Gentrification"
-            subtitle="Click to expand"
-            className="font-bold text-large"
-          >
-            <div className="text-base font-normal">
-              Remember, your projects shouldn't push out the current residents.
-              Keep them at the heart of what you do, and keep an eye on how
-              things change in the neighborhood. Work together with other local
-              groups, schools, and businesses - it's a great way to get more
-              resources and ideas. Have regular meetings with people in the
-              community to keep them in the loop and involved in decisions.
-            </div>
-          </AccordionItem>
-        </Accordion>
->>>>>>> c32138aa
       </div>
-    </>
+    </div>
   );
 }