--- conflicted
+++ resolved
@@ -1,10 +1,6 @@
-<<<<<<< HEAD
-=======
-import { Accordion, AccordionItem } from "@nextui-org/react";
 import Image from "next/image";
 import beforeAfter from "@/images/beforeAfter.png";
 
->>>>>>> c435ddd9
 export default function TransformPropertyPage() {
   return (
     <div className="flex flex-col min-h-screen">
@@ -15,11 +11,6 @@
           improve the quality of life in the neighborhood.
         </p>
 
-<<<<<<< HEAD
-        {/* Before/After image to go here */}
-
-        <h2 className="heading-2xl font-bold mt-8">Basic Interventions</h2>
-=======
         <div className="grid grid-cols-1 md:grid-cols-1 gap-6 md:gap-10">
           <Image
             src={beforeAfter}
@@ -31,8 +22,7 @@
           />
         </div>
 
-        <h2 className="heading-2xl font-bold mt-8">Types of Interventions</h2>
->>>>>>> c435ddd9
+        <h2 className="heading-2xl font-bold mt-8">Basic Interventions</h2>
         <p className="body-md">
           The original research that Clean & Green Philly is based on promotes
           “cleaning and greening.” This includes removing trash, grading the
