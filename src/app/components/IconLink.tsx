import React, { FC, ReactElement } from "react";
import { Button, Link } from "@nextui-org/react";

interface IconLinkProps {
  icon: ReactElement;
  text: string;
  href: string;
}

const IconLink: FC<IconLinkProps> = ({ icon, text, href }) => (
<<<<<<< HEAD
  <Link href={href}>
    <Button
      aria-label={text}
      className="flex items-center hover:text-blue-500 hover:underline bg-white"
      startContent={<div className="w-5">{icon}</div>}
    >
      <span className="body-md">{text}</span>
    </Button>
  </Link>
=======
  <Button
    as={Link}
    href={href}
    aria-label={text}
    className="flex items-center focus:text-blue-500 focus:underline hover:text-blue-500 hover:underline bg-white"
    startContent={<div className="w-5">{icon}</div>}
  >
    {text}
  </Button>
>>>>>>> ce28ed1d
);

export default IconLink;<|MERGE_RESOLUTION|>--- conflicted
+++ resolved
@@ -8,17 +8,6 @@
 }
 
 const IconLink: FC<IconLinkProps> = ({ icon, text, href }) => (
-<<<<<<< HEAD
-  <Link href={href}>
-    <Button
-      aria-label={text}
-      className="flex items-center hover:text-blue-500 hover:underline bg-white"
-      startContent={<div className="w-5">{icon}</div>}
-    >
-      <span className="body-md">{text}</span>
-    </Button>
-  </Link>
-=======
   <Button
     as={Link}
     href={href}
@@ -26,9 +15,8 @@
     className="flex items-center focus:text-blue-500 focus:underline hover:text-blue-500 hover:underline bg-white"
     startContent={<div className="w-5">{icon}</div>}
   >
-    {text}
+    <span className="body-md">{text}</span>
   </Button>
->>>>>>> ce28ed1d
 );
 
 export default IconLink;