--- conflicted
+++ resolved
@@ -40,30 +40,11 @@
               />
             </div>
             <SidePanel>
-<<<<<<< HEAD
-              {/* {!selectedProperty ? (
-                <div className="pt-2 sticky top-0 z-10">
-                  <SidePanelControlBar
-                    currentView={currentView}
-                    setCurrentView={setCurrentView}
-                    featuresInView={featuresInView}
-                  />
-                </div>
-              ) : (
-                <div></div>
-              )} */}
-              <div className="pt-2 sticky top-0 z-10">
-                <SidePanelControlBar
-                  currentView={currentView}
-                  setCurrentView={setCurrentView}
-                  featuresInView={featuresInView}
-=======
               <div className="sticky top-0 z-10">
                 <SidePanelControlBar
                   currentView={currentView}
                   setCurrentView={setCurrentView}
                   featureCount={featureCount}
->>>>>>> 585faecd
                 />
               </div>
 
