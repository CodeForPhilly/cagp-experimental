"use client";

import React, { FC, useRef, useState, useEffect } from "react";
import {
  FilterView,
  Footer,
  PropertyDetailSection,
  PropertyMap,
  SidePanel,
  SidePanelControlBar,
} from "@/components";
import { FilterProvider } from "@/context/FilterContext";
import { NextUIProvider } from "@nextui-org/react";
import { X } from "@phosphor-icons/react";
import { MapGeoJSONFeature } from "maplibre-gl";
import StreetView from "../../components/StreetView";
import { centroid } from "@turf/centroid";
import { Position } from "geojson";

export type BarClickOptions = "filter" | "download" | "detail" | "list";

const MapPage: FC = () => {
  const [featuresInView, setFeaturesInView] = useState<MapGeoJSONFeature[]>([]);
  const [featureCount, setFeatureCount] = useState<number>(0);
  const [currentView, setCurrentView] = useState<BarClickOptions>("detail");
  const [loading, setLoading] = useState(true);
  const [selectedProperty, setSelectedProperty] =
    useState<MapGeoJSONFeature | null>(null);
  const [isStreetViewModalOpen, setIsStreetViewModalOpen] =
    useState<boolean>(false);
  const [streetViewLocation, setStreetViewLocation] = useState<Position | null>(
    null
  );
  const [smallScreenMode, setSmallScreenMode] = useState("map");
  const prevRef = useRef("map");
  const sizeRef = useRef(0);

  const updateCurrentView = (view: BarClickOptions) => {
    setCurrentView(view === currentView ? "detail" : view);

<<<<<<< HEAD
    if (prevRef.current === "map" && window.innerWidth < 640 && view === "filter") {
      setSmallScreenMode((prev : string) => (prev === "map" ? "properties" : "map"));
=======
    if (prevRef.current === "map" && window.innerWidth < 640) {
      setSmallScreenMode((prev: string) =>
        prev === "map" ? "properties" : "map"
      );
>>>>>>> d4fd758c
    }
  };

  const updateSmallScreenMode = () =>
    setSmallScreenMode((prev: string) => {
      prevRef.current = prev === "map" ? "properties" : "map";
      setCurrentView("detail");
      return prevRef.current;
    });

  /*
      Because filter view is part of smallScreenMode = properties,
      we need to switch to properties when filtering from map.
      If filters are selected from small screen but screen is resized before applying them,
      restores original small screen mode with the filters.
     */
  useEffect(() => {
    sizeRef.current = window.innerWidth;
    const updateWindowDimensions = () => {
      if (sizeRef.current >= 640 && window.innerWidth < 640) {
        setCurrentView((c) => {
          setSmallScreenMode(c !== "detail" ? "properties" : prevRef.current);
          return c;
        });
      }
      sizeRef.current = window.innerWidth;
    };

    window.addEventListener("resize", updateWindowDimensions);

    return () => window.removeEventListener("resize", updateWindowDimensions);
  }, []);

  const controlBarProps = {
    currentView,
    featureCount,
    loading,
    smallScreenMode,
    updateCurrentView,
    updateSmallScreenMode,
  };
  const isVisible = (mode: string) =>
    smallScreenMode === mode ? "" : "max-sm:hidden";

  useEffect(() => {
    if (!selectedProperty) return;
    const propCentroid = centroid(selectedProperty.geometry);
    setStreetViewLocation(propCentroid.geometry.coordinates);
  }, [selectedProperty]);

  return (
    <FilterProvider>
      <NextUIProvider>
        <div className="flex flex-col">
          <div className="flex flex-grow overflow-hidden">
            <StreetViewModal
              isOpen={isStreetViewModalOpen}
              onClose={() => setIsStreetViewModalOpen(false)}
            >
              <StreetView
                lat={streetViewLocation?.[1].toString() || ""}
                lng={streetViewLocation?.[0].toString() || ""}
                yaw="180"
                pitch="5"
                fov="0.7"
              />
            </StreetViewModal>
<<<<<<< HEAD
            <div className={`grow ${isVisible("map")}`}>
              <div className={`sticky top-0 z-10 sm:hidden ${isVisible("map")}`}>
=======
            <div className={`flex-grow overflow-auto ${isVisible("map")}`}>
              <div
                className={`sticky top-0 z-10 sm:hidden ${isVisible("map")}`}
              >
>>>>>>> d4fd758c
                <SidePanelControlBar {...controlBarProps} />
              </div>
              <PropertyMap
                setFeaturesInView={setFeaturesInView}
                setLoading={setLoading}
                selectedProperty={selectedProperty}
                setSelectedProperty={setSelectedProperty}
                setFeatureCount={setFeatureCount}
                setSmallScreenMode={setSmallScreenMode}
              />
            </div>
<<<<<<< HEAD
            <SidePanel isVisible={isVisible("properties")} selectedProperty={selectedProperty}>
              {!selectedProperty && (
                <div className="h-14 sticky top-0 z-10">
                  <SidePanelControlBar {...controlBarProps} />
                </div>
=======
            <SidePanel
              isVisible={isVisible("properties")}
              selectedProperty={selectedProperty}
            >
              {currentView === "filter" ? (
                <FilterView updateCurrentView={updateCurrentView} />
              ) : (
                <>
                  {!selectedProperty && (
                    <div className="h-14 sticky top-0 z-10">
                      <SidePanelControlBar {...controlBarProps} />
                    </div>
                  )}
                  {currentView === "download" ? (
                    <div className="p-4 mt-8 text-center flex-grow">
                      <h2 className="text-2xl font-bold mb-4">
                        Access Our Data
                      </h2>
                      <p>
                        If you are interested in accessing the data behind this
                        dashboard, please reach out to us at
                        <a
                          href="mailto:cleanandgreenphl@gmail.com"
                          className="text-blue-600 hover:text-blue-800 underline"
                        >
                          {" "}
                          cleanandgreenphl@gmail.com
                        </a>
                        . Let us know who you are and why you want the data. We
                        are happy to share the data with anyone with
                        community-oriented interests.
                      </p>
                    </div>
                  ) : (
                    <PropertyDetailSection
                      featuresInView={featuresInView}
                      display={currentView as "detail" | "list"}
                      loading={loading}
                      selectedProperty={selectedProperty}
                      setSelectedProperty={setSelectedProperty}
                      setIsStreetViewModalOpen={setIsStreetViewModalOpen}
                      smallScreenMode={smallScreenMode}
                      updateCurrentView={updateCurrentView}
                    />
                  )}
                </>
>>>>>>> d4fd758c
              )}
              {currentView === "download" ? 
                (
                  <div className="p-4 mt-8 text-center">
                    <h2 className="text-2xl font-bold mb-4">
                      Access Our Data
                    </h2>
                    <p>
                      If you are interested in accessing the data behind this
                      dashboard, please reach out to us at
                      <a
                        href="mailto:cleanandgreenphl@gmail.com"
                        className="text-blue-600 hover:text-blue-800 underline"
                      >
                        {" "}
                        cleanandgreenphl@gmail.com
                      </a>
                      . Let us know who you are and why you want the data. We
                      are happy to share the data with anyone with
                      community-oriented interests.
                    </p>
                  </div>
                ) 
              : 
                (currentView === 'filter' ?
                  <FilterView updateCurrentView={updateCurrentView} />
                :
                  <PropertyDetailSection
                    featuresInView={featuresInView}
                    display={currentView as "detail" | "list"}
                    loading={loading}
                    selectedProperty={selectedProperty}
                    setSelectedProperty={setSelectedProperty}
                    setIsStreetViewModalOpen={setIsStreetViewModalOpen}
                    smallScreenMode={smallScreenMode}
                    updateCurrentView={updateCurrentView}
                  />
                )
              }
            </SidePanel>
          </div>
        </div>
      </NextUIProvider>
    </FilterProvider>
  );
};

export default MapPage;

// test

const StreetViewModal: React.FC<{
  children: React.ReactNode;
  isOpen: boolean;
  onClose: () => void;
}> = ({ children, isOpen, onClose }) => {
  const containerRef = useRef<HTMLDivElement>(null);

  useEffect(() => {
    const handleKeyDown = (event: KeyboardEvent) => {
      if (event.key === "Escape") {
        onClose();
        // return focus
        document.getElementById("outside-iframe-element")?.focus();
        const outsideElement = document.getElementById(
          "outside-iframe-element"
        );
        outsideElement?.focus();
      } else if (event.key === "Tab") {
        // Trap focus within the container
        const container = containerRef.current;
        if (container && !container.contains(document.activeElement)) {
          // If focus goes outside the container, bring it back to the first focusable element inside the container
          const focusableElements = container.querySelectorAll(
            'button, [href], input, select, textarea, [tabindex]:not([tabindex="-1"])'
          );
          if (focusableElements.length > 0) {
            event.preventDefault();
            (focusableElements[0] as HTMLElement).focus();
          }
        }
      }
    };

    const handleDocumentClick = (event: MouseEvent) => {
      if (
        isOpen &&
        containerRef.current &&
        !containerRef.current.contains(event.target as Node)
      ) {
        onClose();
        // return focus
        document.getElementById("outside-iframe-element")?.focus();
        const outsideElement = document.getElementById(
          "outside-iframe-element"
        );
        outsideElement?.focus();
      }
    };

    if (isOpen) {
      document.addEventListener("keydown", handleKeyDown);
      document.addEventListener("click", handleDocumentClick);
    } else {
      document.removeEventListener("keydown", handleKeyDown);
      document.removeEventListener("click", handleDocumentClick);
    }

    return () => {
      document.removeEventListener("keydown", handleKeyDown);
      document.removeEventListener("click", handleDocumentClick);
    };
  }, [isOpen, onClose]);

  useEffect(() => {
    // Focus the container when it's opened
    if (isOpen && containerRef.current) {
      containerRef.current.focus();
    }
    // return focus when closed
    document.getElementById("outside-iframe-element")?.focus();
    const outsideElement = document.getElementById("outside-iframe-element");
    outsideElement?.focus();
  }, [isOpen]);

  return (
    <>
      {isOpen && (
        <div
          id="street-view-overlay"
          className="absolute inset-0 z-50 w-full h-full"
          ref={containerRef}
          tabIndex={0} // Make the container focusable
        >
          <div className="fixed w-full h-full bg-black">
            <button
              onClick={onClose}
              tabIndex={0}
              aria-label="Close full screen street view map"
              className="absolute top-4 right-4 bg-white p-[10px] rounded-md flex flex-row space-x-1 items-center"
            >
              <X color="#3D3D3D" size={20} />
              <span className="leading-0">Close</span>
            </button>
            {children}
          </div>
        </div>
      )}
    </>
  );
};<|MERGE_RESOLUTION|>--- conflicted
+++ resolved
@@ -38,15 +38,8 @@
   const updateCurrentView = (view: BarClickOptions) => {
     setCurrentView(view === currentView ? "detail" : view);
 
-<<<<<<< HEAD
     if (prevRef.current === "map" && window.innerWidth < 640 && view === "filter") {
       setSmallScreenMode((prev : string) => (prev === "map" ? "properties" : "map"));
-=======
-    if (prevRef.current === "map" && window.innerWidth < 640) {
-      setSmallScreenMode((prev: string) =>
-        prev === "map" ? "properties" : "map"
-      );
->>>>>>> d4fd758c
     }
   };
 
@@ -114,15 +107,8 @@
                 fov="0.7"
               />
             </StreetViewModal>
-<<<<<<< HEAD
-            <div className={`grow ${isVisible("map")}`}>
+            <div className={`flex-grow ${isVisible("map")}`}>
               <div className={`sticky top-0 z-10 sm:hidden ${isVisible("map")}`}>
-=======
-            <div className={`flex-grow overflow-auto ${isVisible("map")}`}>
-              <div
-                className={`sticky top-0 z-10 sm:hidden ${isVisible("map")}`}
-              >
->>>>>>> d4fd758c
                 <SidePanelControlBar {...controlBarProps} />
               </div>
               <PropertyMap
@@ -134,60 +120,11 @@
                 setSmallScreenMode={setSmallScreenMode}
               />
             </div>
-<<<<<<< HEAD
             <SidePanel isVisible={isVisible("properties")} selectedProperty={selectedProperty}>
               {!selectedProperty && (
                 <div className="h-14 sticky top-0 z-10">
                   <SidePanelControlBar {...controlBarProps} />
                 </div>
-=======
-            <SidePanel
-              isVisible={isVisible("properties")}
-              selectedProperty={selectedProperty}
-            >
-              {currentView === "filter" ? (
-                <FilterView updateCurrentView={updateCurrentView} />
-              ) : (
-                <>
-                  {!selectedProperty && (
-                    <div className="h-14 sticky top-0 z-10">
-                      <SidePanelControlBar {...controlBarProps} />
-                    </div>
-                  )}
-                  {currentView === "download" ? (
-                    <div className="p-4 mt-8 text-center flex-grow">
-                      <h2 className="text-2xl font-bold mb-4">
-                        Access Our Data
-                      </h2>
-                      <p>
-                        If you are interested in accessing the data behind this
-                        dashboard, please reach out to us at
-                        <a
-                          href="mailto:cleanandgreenphl@gmail.com"
-                          className="text-blue-600 hover:text-blue-800 underline"
-                        >
-                          {" "}
-                          cleanandgreenphl@gmail.com
-                        </a>
-                        . Let us know who you are and why you want the data. We
-                        are happy to share the data with anyone with
-                        community-oriented interests.
-                      </p>
-                    </div>
-                  ) : (
-                    <PropertyDetailSection
-                      featuresInView={featuresInView}
-                      display={currentView as "detail" | "list"}
-                      loading={loading}
-                      selectedProperty={selectedProperty}
-                      setSelectedProperty={setSelectedProperty}
-                      setIsStreetViewModalOpen={setIsStreetViewModalOpen}
-                      smallScreenMode={smallScreenMode}
-                      updateCurrentView={updateCurrentView}
-                    />
-                  )}
-                </>
->>>>>>> d4fd758c
               )}
               {currentView === "download" ? 
                 (
