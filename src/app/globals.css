--- conflicted
+++ resolved
@@ -196,13 +196,6 @@
 
 #main .maplibregl-ctrl-bottom-left {
   left: 20px;
-<<<<<<< HEAD
-}
-
-.table-cell {
-  @apply p-2 border border-gray-300 text-left font-normal;
-=======
->>>>>>> d86b1924
 }
 
 .link {
@@ -277,8 +270,6 @@
   @apply ease-in h-6 bg-blue-400;
 }
 
-<<<<<<< HEAD
-=======
 .multiSelect {
   @apply bg-gray-100;
 }
@@ -299,7 +290,6 @@
   @apply bg-blue-300;
 }
 
->>>>>>> d86b1924
 /* Centers the properties for small screens only, tailwind breakpoint */
 @media screen and (max-width: 639px) {
   .side-panel-container {
