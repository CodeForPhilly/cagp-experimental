import { Header, Hotjar } from "@/components";
<<<<<<< HEAD
import { generateMetadata } from "@/utilities/generateMetaData";
=======
import CookieConsentBanner from "@/components/CookieConsentBanner";
>>>>>>> 19fae5e1

const title = "Find Properties";
const url = "/find-properties";
const description =
  "You can search and find vacant properties that match your goals. Use our data to understand those properties and how to take action."; //?

export const metadata = generateMetadata({
  title,
  url,
  description,
});
const MapLayout = ({ children }: { children: React.ReactNode }) => {
  return (
    <div className="overflow-hidden">
      <Header />
      <main id="main">{children}</main>
      <Hotjar />
      <CookieConsentBanner />
    </div>
  );
};
export default MapLayout;<|MERGE_RESOLUTION|>--- conflicted
+++ resolved
@@ -1,9 +1,6 @@
 import { Header, Hotjar } from "@/components";
-<<<<<<< HEAD
 import { generateMetadata } from "@/utilities/generateMetaData";
-=======
 import CookieConsentBanner from "@/components/CookieConsentBanner";
->>>>>>> 19fae5e1
 
 const title = "Find Properties";
 const url = "/find-properties";
